<<<<<<< HEAD
import React from "react";
import "./SongInfo.scss";
import { useStatusStore } from "@/App.jsx";

import PropTypes from "prop-types";

const SongInfo = ({
    sourceId,
    artistClassName,
    albumClassName,
    trackClassName
}) => {

    const info = useStatusStore(state => state.status.sources[sourceId].info);
=======
import "./SongInfo.scss"
import { useStatusStore } from "@/App.jsx"

const SongInfo = ({
  sourceId,
  artistClassName,
  albumClassName,
  trackClassName,
}) => {
  const info = useStatusStore((state) => state.status.sources[sourceId].info)
>>>>>>> 0ceefdaf

    artistClassName = "artist-name " + artistClassName;
    albumClassName = "album-name " + albumClassName;
    trackClassName = "track-name " + trackClassName;

<<<<<<< HEAD
    return (
        <div className="song-info">
            <div className={artistClassName}>{info.artist}</div>
            <div className={albumClassName}>{info.album}</div>
            <div className={trackClassName}>{info.track}</div>
        </div>
    );
};
SongInfo.propTypes = {
    sourceId: PropTypes.any.isRequired,
    artistClassName: PropTypes.string.isRequired,
    albumClassName: PropTypes.string.isRequired,
    trackClassName : PropTypes.string.isRequired
};
=======
  return (
    <div className="song-info">
      <div className={artistClassName}>{info.artist}</div>
      <div className={albumClassName}>{info.album}</div>
      <div className={trackClassName}>{info.track}</div>
    </div>
  )
}
>>>>>>> 0ceefdaf

export default SongInfo<|MERGE_RESOLUTION|>--- conflicted
+++ resolved
@@ -1,4 +1,3 @@
-<<<<<<< HEAD
 import React from "react";
 import "./SongInfo.scss";
 import { useStatusStore } from "@/App.jsx";
@@ -6,46 +5,17 @@
 import PropTypes from "prop-types";
 
 const SongInfo = ({
-    sourceId,
-    artistClassName,
-    albumClassName,
-    trackClassName
-}) => {
-
-    const info = useStatusStore(state => state.status.sources[sourceId].info);
-=======
-import "./SongInfo.scss"
-import { useStatusStore } from "@/App.jsx"
-
-const SongInfo = ({
   sourceId,
   artistClassName,
   albumClassName,
   trackClassName,
 }) => {
-  const info = useStatusStore((state) => state.status.sources[sourceId].info)
->>>>>>> 0ceefdaf
+  const info = useStatusStore((state) => state.status.sources[sourceId].info);
 
     artistClassName = "artist-name " + artistClassName;
     albumClassName = "album-name " + albumClassName;
     trackClassName = "track-name " + trackClassName;
-
-<<<<<<< HEAD
-    return (
-        <div className="song-info">
-            <div className={artistClassName}>{info.artist}</div>
-            <div className={albumClassName}>{info.album}</div>
-            <div className={trackClassName}>{info.track}</div>
-        </div>
-    );
-};
-SongInfo.propTypes = {
-    sourceId: PropTypes.any.isRequired,
-    artistClassName: PropTypes.string.isRequired,
-    albumClassName: PropTypes.string.isRequired,
-    trackClassName : PropTypes.string.isRequired
-};
-=======
+  
   return (
     <div className="song-info">
       <div className={artistClassName}>{info.artist}</div>
@@ -54,6 +24,11 @@
     </div>
   )
 }
->>>>>>> 0ceefdaf
+SongInfo.propTypes = {
+    sourceId: PropTypes.any.isRequired,
+    artistClassName: PropTypes.string.isRequired,
+    albumClassName: PropTypes.string.isRequired,
+    trackClassName : PropTypes.string.isRequired
+};
 
 export default SongInfo