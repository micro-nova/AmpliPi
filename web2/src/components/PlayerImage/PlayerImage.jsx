<<<<<<< HEAD
import React from "react";
import "./PlayerImage.scss";
import { useStatusStore } from "@/App";

import PropTypes from "prop-types";


const PlayerImage = ({ sourceId }) => {

    const img_url = useStatusStore(s => s.status.sources[sourceId].info.img_url);
    return  (
        <img src={img_url} className="image"/>
    );

};
PlayerImage.propTypes = {
    sourceId: PropTypes.any.isRequired,
};
=======
import "./PlayerImage.scss"
import { useStatusStore } from "@/App"

const PlayerImage = ({ sourceId }) => {
  const img_url = useStatusStore((s) => s.status.sources[sourceId].info.img_url)
  return <img src={img_url} className="image" />
}
>>>>>>> 0ceefdaf

export default PlayerImage;<|MERGE_RESOLUTION|>--- conflicted
+++ resolved
@@ -1,30 +1,15 @@
-<<<<<<< HEAD
 import React from "react";
 import "./PlayerImage.scss";
 import { useStatusStore } from "@/App";
 
 import PropTypes from "prop-types";
 
-
-const PlayerImage = ({ sourceId }) => {
-
-    const img_url = useStatusStore(s => s.status.sources[sourceId].info.img_url);
-    return  (
-        <img src={img_url} className="image"/>
-    );
-
-};
-PlayerImage.propTypes = {
-    sourceId: PropTypes.any.isRequired,
-};
-=======
-import "./PlayerImage.scss"
-import { useStatusStore } from "@/App"
-
 const PlayerImage = ({ sourceId }) => {
   const img_url = useStatusStore((s) => s.status.sources[sourceId].info.img_url)
   return <img src={img_url} className="image" />
 }
->>>>>>> 0ceefdaf
+PlayerImage.propTypes = {
+    sourceId: PropTypes.any.isRequired,
+};
 
 export default PlayerImage;