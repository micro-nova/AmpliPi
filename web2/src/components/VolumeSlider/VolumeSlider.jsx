--- conflicted
+++ resolved
@@ -1,98 +1,14 @@
-<<<<<<< HEAD
 import React from "react";
+
 import Slider from "@mui/material/Slider";
-import { getSourceZones } from "@/pages/Home/Home";
-import { useStatusStore } from "@/App";
 import "./VolumeSlider.scss";
+import VolumeMuteIcon from "@mui/icons-material/VolumeMute";
+import VolumeDownIcon from "@mui/icons-material/VolumeDown";
+import VolumeOffIcon from "@mui/icons-material/VolumeOff";
+import VolumeUpIcon from "@mui/icons-material/VolumeUp";
+import StopProp from "@/components/StopProp/StopProp";
 
 import PropTypes from "prop-types";
-
-const getPlayerVol = (sourceId, zones) => {
-    let vol = 0;
-    let n = 0;
-    for (const i of getSourceZones(sourceId, zones)) {
-        n += 1;
-        vol += i.vol_f;
-    }
-
-    const avg = vol / n;
-
-    if (isNaN(avg)) {
-        return 0;
-    } else {
-        return avg;
-    }
-};
-
-export const applyPlayerVol = (vol, zones, sourceId, apply) => {
-    let delta = vol - getPlayerVol(sourceId, zones);
-
-    for (let i of getSourceZones(sourceId, zones)) {
-        let set_pt = Math.max(0, Math.min(1, i.vol_f + delta));
-        apply(i.id, set_pt);
-    }
-};
-
-
-let sendingPacketCount = 0;
-
-const VolumeSlider = ({sourceId}) => {
-    const zones = useStatusStore((s) => s.status.zones);
-    const setZonesVol = useStatusStore((s) => s.setZonesVol);
-
-    const setPlayerVolRaw = (vol) => applyPlayerVol(vol, zones, sourceId, (zone_id, new_vol) => {
-        console.log(`going to send packet: ${sendingPacketCount}`);
-        sendingPacketCount += 1;
-        console.log(`sending packet: ${sendingPacketCount}`);
-        fetch(`/api/zones/${zone_id}`, {
-            method: "PATCH",
-            headers: {
-                "Content-type": "application/json",
-            },
-            body: JSON.stringify({ vol_f: new_vol }),
-        }).then(() => {sendingPacketCount -= 1; console.log(`packet sent: ${sendingPacketCount}`);});
-    });
-
-    const setPlayerVol = (vol) => {
-        if (sendingPacketCount <= 0) {
-            setPlayerVolRaw(vol);
-            console.log("updating vol");
-        } else {
-            console.log("skipping vol update, " + sendingPacketCount + " already sending");
-        }
-    };
-
-    const value = getPlayerVol(sourceId, zones);
-
-    const setValue = (vol) => {
-        setZonesVol(vol, zones, sourceId);
-    };
-
-    return (
-    // React.useEffect(() => {
-    //   setValue(vol);
-    // }, [vol]),
-        <Slider
-            className="volume-slider"
-            min={0}
-            step={0.01}
-            max={1}
-            value={value}
-            onChange={(event, val)=>{setPlayerVol(val); setValue(val);}}
-        />
-    );
-};
-VolumeSlider.propTypes = {
-    sourceId: PropTypes.any.isRequired,
-};
-=======
-import Slider from "@mui/material/Slider"
-import "./VolumeSlider.scss"
-import VolumeMuteIcon from "@mui/icons-material/VolumeMute"
-import VolumeDownIcon from "@mui/icons-material/VolumeDown"
-import VolumeOffIcon from "@mui/icons-material/VolumeOff"
-import VolumeUpIcon from "@mui/icons-material/VolumeUp"
-import StopProp from "@/components/StopProp/StopProp"
 
 const VolIcon = ({ vol, mute }) => {
   if (mute) {
@@ -140,8 +56,17 @@
         />
       </div>
     </StopProp>
-  )
-}
->>>>>>> 0ceefdaf
+  );
+};
+VolumeSlider.propTypes = {
+    vol: PropTypes.number.isRequired,
+    mute: PropTypes.bool.isRequired,
+    setVol: PropTypes.func.isRequired,
+    setMute: PropTypes.func.isRequired,
+    disabled: PropTypes.bool,
+};
+VolumeSlider.defaultProps = {
+    disabled: false,
+};
 
 export default VolumeSlider