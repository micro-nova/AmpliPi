--- conflicted
+++ resolved
@@ -1,40 +1,11 @@
-<<<<<<< HEAD
 import React from "react";
 import "./ZonesBadge.scss";
 import { getSourceZones } from "@/pages/Home/Home.jsx";
 import { useStatusStore } from "@/App.jsx";
+import Chip from "../Chip/Chip";
+import { getFittestRep } from "@/utils/GroupZoneFiltering";
 
 import PropTypes from "prop-types";
-
-const ZonesBadge = ({ sourceId }) => {
-    const allZones = useStatusStore((s) => s.status.zones);
-    const usedZones = getSourceZones(sourceId, allZones);
-
-    let zones_text = "";
-    if(usedZones.length > 2) {
-        zones_text = `${usedZones[0].name} and ${usedZones.length - 1} more`;
-    } else if(usedZones.length == 2) {
-        zones_text = `${usedZones[0].name} and ${usedZones[1].name}`;
-    } else if(usedZones.length == 1) {
-        zones_text = `${usedZones[0].name}`;
-    }
-
-    return (
-        <div className='zone-text'>
-            {zones_text}
-        </div>
-    );
-};
-ZonesBadge.propTypes = {
-    sourceId: PropTypes.any.isRequired,
-};
-=======
-import "./ZonesBadge.scss"
-import { getSourceZones } from "@/pages/Home/Home.jsx"
-import { useStatusStore } from "@/App.jsx"
-import Chip from "../Chip/Chip"
-import { getFittestRep } from "@/utils/GroupZoneFiltering"
-import { useState, useEffect } from "react"
 
 const ZoneGroupChip = ({ zoneGroup, onClick }) => {
   return (
@@ -73,11 +44,11 @@
     }
   }
 
-  const [windowDimensions, setWindowDimensions] = useState(
+  const [windowDimensions, setWindowDimensions] = React.useState(
     getWindowDimensions()
   )
 
-  useEffect(() => {
+  React.useEffect(() => {
     function handleResize() {
       setWindowDimensions(getWindowDimensions())
     }
@@ -117,6 +88,9 @@
 
   return <div className="zones-container">{chips}</div>
 }
->>>>>>> 0ceefdaf
+ZonesBadge.propTypes = {
+    sourceId: PropTypes.any.isRequired,
+    onClick: PropTypes.func.isRequired,
+};
 
 export default ZonesBadge