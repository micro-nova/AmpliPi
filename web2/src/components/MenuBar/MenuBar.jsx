--- conflicted
+++ resolved
@@ -1,6 +1,5 @@
-<<<<<<< HEAD
+
 import React from "react";
-
 import "./MenuBar.scss";
 import BottomNavigation from "@mui/material/BottomNavigation";
 import BottomNavigationAction from "@mui/material/BottomNavigationAction";
@@ -8,21 +7,12 @@
 import AlbumIcon from "@mui/icons-material/Album";
 import SettingsIcon from "@mui/icons-material/Settings";
 import QueueMusicIcon from "@mui/icons-material/QueueMusic";
+import Badge from "@mui/material/Badge";
+import { useStatusStore, usePersistentStore } from "@/App";
+import { getSourceInputType } from "@/utils/getSourceInputType";
+import { router } from "@/main";
 
 import PropTypes from "prop-types";
-=======
-import "./MenuBar.scss"
-import BottomNavigation from "@mui/material/BottomNavigation"
-import BottomNavigationAction from "@mui/material/BottomNavigationAction"
-import HomeIcon from "@mui/icons-material/Home"
-import AlbumIcon from "@mui/icons-material/Album"
-import SettingsIcon from "@mui/icons-material/Settings"
-import QueueMusicIcon from "@mui/icons-material/QueueMusic"
-import Badge from "@mui/material/Badge"
-import { useStatusStore, usePersistentStore } from "@/App"
-import { getSourceInputType } from "@/utils/getSourceInputType"
-import { router } from "@/main"
->>>>>>> 0ceefdaf
 
 const MenuBar = ({ pageNumber }) => {
   const setSelectedPage = (n) => {
@@ -58,25 +48,7 @@
   console.log(`sourceInputType MenuBar: ${sourceInputType}`)
   const sourceIsInactive =
     sourceInputType === "none" || sourceInputType == "unknown"
-
-<<<<<<< HEAD
-const MenuBar = ({onChange, pageNumber}) => {
-    return (
-        <div className="bar">
-            <BottomNavigation value={pageNumber} onChange={(event, num)=>{onChange(num);}}>
-                <BottomNavigationAction label="Home" icon={<HomeIcon/>}/>
-                <BottomNavigationAction label="Player" icon={<AlbumIcon/>}/>
-                <BottomNavigationAction label="Browser" icon={<QueueMusicIcon/>}/>
-                <BottomNavigationAction label="Settings" icon={<SettingsIcon/>}/>
-            </BottomNavigation>
-        </div>
-    );
-};
-MenuBar.propTypes = {
-    onChange: PropTypes.func.isRequired,
-    pageNumber: PropTypes.number.isRequired,
-};
-=======
+  
   return (
     <div className="bar">
       <BottomNavigation
@@ -104,6 +76,8 @@
     </div>
   )
 }
->>>>>>> 0ceefdaf
+MenuBar.propTypes = {
+    pageNumber: PropTypes.number.isRequired,
+};
 
 export default MenuBar