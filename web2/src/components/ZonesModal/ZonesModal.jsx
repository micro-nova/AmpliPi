import "./ZonesModal.scss"
import ModalCard from '@/components/ModalCard/ModalCard'
import Checkbox from "@mui/material/Checkbox"
import { useState } from "react"
import { IconButton } from "@mui/material"
import DoneIcon from "@mui/icons-material/Done"
import { useStatusStore } from "@/App.jsx"
import SpeakerIcon from '@mui/icons-material/Speaker'
import SpeakerGroupIcon from '@mui/icons-material/SpeakerGroup'
import ListItem from '@/components/List/ListItem/ListItem.jsx'
import List from '@/components/List/List.jsx'
import { Close } from "@mui/icons-material"

const LIST_ITEM_FONT_SIZE = "1.5rem"

// temp values used during rca operations
let useRcaSourceId = false
let rcaSourceId = -1
let rcaStatus = null

// called by StreamsModal when an rca is no longer being selected/configured
const clearRcaSourceId = () => {
  useRcaSourceId = false
  rcaSourceId = -1
  rcaStatus = null
}

// called by StreamsModal when an rca is selected
export const setRcaStatus = (status) => {
  rcaStatus = status
}

// called by StreamsModal when an rca is selected
export const setRcaSourceId = (id) => {
  rcaSourceId = id
  useRcaSourceId = true
}

const ZonesModal = ({ sourceId, onApply=null, onClose=()=>{}, loadZonesGroups=true }) => {
  const zones = useStatusStore
    .getState()
    .status.zones.filter((zone) => !zone.disabled)
  const groups = useStatusStore.getState().status.groups
  const [checkedZonesIds, setCheckedZoneIds] = useState(
    zones
    .filter((zone) => zone.source_id === sourceId && loadZonesGroups)
    .map((zone) => zone.id)
  )
  const [checkedGroupIds, setCheckedGroupIds] = useState(
    groups
    .filter((group) => group.source_id === sourceId && loadZonesGroups)
    .map((group) => group.id)
  )

  const computeCheckedGroups = (newCheckedZonesIds) => {
    const newGroups = groups.filter(g => g.zones.every(id => newCheckedZonesIds.includes(id))).map(g => g.id)
    setCheckedGroupIds(newGroups)
  }

  const handleChangeZone = (id) => {
    let newZones = [...checkedZonesIds]
    if (checkedZonesIds.includes(id)) {
      // currently checked. uncheck
      newZones = newZones.filter(item => item != id)
    } else {
      // currently unchecked. check
      newZones.push(id)
    }
    setCheckedZoneIds(newZones)
    computeCheckedGroups(newZones)
  }

  const handleChangeGroup = (id) => {
    const group = groups.filter(g => g.id === id)[0]
    let newZones = [...checkedZonesIds]

    if (checkedGroupIds.includes(id)) {
      // currently checked. unckeck associated zones
      group.zones.forEach(zid => newZones = newZones.filter(new_zid => new_zid !== zid))
    } else {
      // currently unchecked. check associated zones
      group.zones.forEach(zid => {
        if (!newZones.includes(zid)) newZones.push(zid)
      })
    }
    setCheckedZoneIds(newZones)
    computeCheckedGroups(newZones)
  }

  const ZonesModalZoneItem = ({ zone, defaultSelected, checked }) => {
    return (
      <ListItem name={zone.name} nameFontSize={LIST_ITEM_FONT_SIZE} onClick={()=>handleChangeZone(zone.id)} key={zone.id}>
        <Checkbox
          checked={checked}
          onChange={() => handleChangeZone(zone.id)}
        />
        <div className="zone-icon">
          <SpeakerIcon />
        </div>
      </ListItem>
    )
  }

  const ZonesModalGroupItem = ({ group, defaultSelected, checked }) => {
    return (
      <ListItem name={group.name} nameFontSize={LIST_ITEM_FONT_SIZE} onClick={()=>handleChangeGroup(group.id)} key={group.id}>
        <Checkbox
          checked={checked}
          onChange={() => handleChangeGroup(group.id)}
        />
        <div className="group-icon">
          <SpeakerGroupIcon />
        </div>
      </ListItem>
    )
  }

  const setZones = () => {
    // redefine sourceId

    const sid = useRcaSourceId ? rcaSourceId : sourceId
    const zs = useRcaSourceId ? rcaStatus.zones : zones

    let removeList = []
    let addList = []
    
    for (const zone of zs.filter((zone) => {
      return zone.source_id == sid
    })) {
      if (!checkedZonesIds.includes(zone.id)) {
        removeList.push(zone.id)
      }
    }

    for (const zone of zs.filter((zone) => {
      return zone.source_id != sid
    })) {
      if (checkedZonesIds.includes(zone.id)) {
        addList.push(zone.id)
      }
    }

    fetch(`/api/zones`, {
      method: "PATCH",
      headers: {
        "Content-type": "application/json",
      },
      body: JSON.stringify({
        zones: removeList, update: { source_id: -1 }
      }),
    })

    fetch(`/api/zones`, {
      method: "PATCH",
      headers: {
        "Content-type": "application/json",
      },
      body: JSON.stringify({
        zones: addList,
        update: { mute: false, source_id: sid },
      }),
    })
  }

  const groupItems = groups.map((group) => {
    let selected = false
    const checked = checkedGroupIds.includes(group.id)
    if (group.source_id == sourceId) {
      selected = true
    }
    return ZonesModalGroupItem({
      group: group,
      checked: checked,
      defaultSelected: selected,
    })
  })

  const zoneItems = zones.map((zone) => {
    let selected = false
    const checked = checkedZonesIds.includes(zone.id)
    if (zone.source_id == sourceId) {
      selected = true
    }
    return ZonesModalZoneItem({
      zone: zone,
      checked: checked,
      defaultSelected: selected,
    })
  })

  return (
<<<<<<< HEAD
    <ModalCard 
      onClose={() => {
        onClose()
        clearRcaSourceId()
      }}
      header="Select Zones">
      <div className="zones-modal-body">
        {groupItems}
        {zoneItems}
      </div>
      <div className="zones-modal-footer">
        <IconButton
          onClick={() => {
            if (onApply !== null) {
              onApply().then(() => {
                setZones()
                onClose()
                clearRcaSourceId()
              })
            } else {
              setZones()
              onClose()
              clearRcaSourceId()
            }

          }}
        >
          <DoneIcon
            className="zones-modal-button-icon"
            style={{ width: "3rem", height: "3rem" }}
          />
        </IconButton>
      </div>
=======
    <ModalCard
      onClose={onClose}
      onCancel={onClose}
      onAccept={()=>{
        setZones()
        setGroups()
        onApply()
        onClose()
      }}
      header="Select Zones">
        <List>
          {groupItems}
          {zoneItems}
        </List>
>>>>>>> fe6e222e
    </ModalCard>
  )
}

export default ZonesModal<|MERGE_RESOLUTION|>--- conflicted
+++ resolved
@@ -123,7 +123,7 @@
 
     let removeList = []
     let addList = []
-    
+
     for (const zone of zs.filter((zone) => {
       return zone.source_id == sid
     })) {
@@ -189,56 +189,28 @@
   })
 
   return (
-<<<<<<< HEAD
-    <ModalCard 
-      onClose={() => {
-        onClose()
-        clearRcaSourceId()
-      }}
-      header="Select Zones">
-      <div className="zones-modal-body">
-        {groupItems}
-        {zoneItems}
-      </div>
-      <div className="zones-modal-footer">
-        <IconButton
-          onClick={() => {
-            if (onApply !== null) {
-              onApply().then(() => {
-                setZones()
-                onClose()
-                clearRcaSourceId()
-              })
-            } else {
-              setZones()
-              onClose()
-              clearRcaSourceId()
-            }
-
-          }}
-        >
-          <DoneIcon
-            className="zones-modal-button-icon"
-            style={{ width: "3rem", height: "3rem" }}
-          />
-        </IconButton>
-      </div>
-=======
     <ModalCard
       onClose={onClose}
       onCancel={onClose}
       onAccept={()=>{
-        setZones()
-        setGroups()
-        onApply()
-        onClose()
+        if (onApply !== null) {
+          onApply().then(() => {
+            setZones()
+            onClose()
+            clearRcaSourceId()
+          })
+        } else {
+          setZones()
+          onClose()
+          clearRcaSourceId()
+        }
+
       }}
       header="Select Zones">
         <List>
           {groupItems}
           {zoneItems}
         </List>
->>>>>>> fe6e222e
     </ModalCard>
   )
 }
