--- conflicted
+++ resolved
@@ -1,27 +1,22 @@
-<<<<<<< HEAD
+
 import React from "react";
 import "./Card.scss";
 
 import PropTypes from "prop-types";
 
-const Card = ( {children, className, selected} ) => {
-=======
-import "./Card.scss"
-
 // card is a custom container with rounded corners.
 // backgroundImage can be assigned, which is used for PlayerCardFb
 const Card = ({
-  backgroundImage = null,
+  backgroundImage,
   children,
-  className = "",
-  selected = false,
-  onClick = null,
+  className,
+  selected,
+  onClick,
 }) => {
   const cName = `card ${className} ${selected ? "selected" : ""}`
   const onClickFun = onClick === null ? () => {} : onClick
   const topTransparency = selected ? 0.25 : 0.4
   const bottomTransparency = selected ? 0.25 : 0.9
->>>>>>> 0ceefdaf
 
   const backgroundSize =
     backgroundImage !== null && backgroundImage.includes("static/imgs/")
@@ -30,22 +25,6 @@
 
   if (backgroundImage !== null) {
     return (
-<<<<<<< HEAD
-        <div className={`card ${className} ${selected ? " card card-selected" : ""}`}>
-            {children}
-        </div>
-    );
-};
-Card.propTypes = {
-    children: PropTypes.any,
-    className: PropTypes.string,
-    selected: PropTypes.bool,
-};
-
-Card.defaultProps = {
-    selected: false,
-};
-=======
       <div
         className={cName}
         onClick={onClickFun}
@@ -62,6 +41,19 @@
   }
   return <div className={cName}>{children}</div>
 }
->>>>>>> 0ceefdaf
+Card.propTypes = {
+    backgroundImage: PropTypes.any,
+    children: PropTypes.any,
+    className: PropTypes.string,
+    selected: PropTypes.bool,
+    onClick: PropTypes.func,
+};
+
+Card.defaultProps = {
+    backgroundImage: null,
+    className: "",
+    selected: false,
+    onClick: null
+};
 
 export default Card;