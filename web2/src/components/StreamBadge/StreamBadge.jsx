--- conflicted
+++ resolved
@@ -1,39 +1,10 @@
-<<<<<<< HEAD
 import React from "react";
 import "./StreamBadge.scss";
-import spotify from "@/assets/spotify.png";
 import { useStatusStore } from "@/App.jsx";
+import Chip from "@/components/Chip/Chip";
+import { getIcon } from "@/utils/getIcon";
 
 import PropTypes from "prop-types";
-
-const StreamBadge = ({ sourceId }) => {
-    const info = useStatusStore((s) => s.status.sources[sourceId].info);
-    const name = info.name.split(" - ")[0];
-    // Commented out const type and related switch statement for Eslinting until TODO is complete
-    // const type = info.name.split(" - ")[1]
-
-    const icon = spotify;
-    //TODO: populate this with icons or add endpoint to get icons
-    // switch (type) {
-    // }
-
-    return (
-        <div className="stream-badge">
-            <div className="stream-badge-name">
-                {name}
-            </div>
-            <img src={icon} className="stream-badge-icon" alt="stream icon" />
-        </div>
-    );
-};
-StreamBadge.propTypes = {
-    sourceId: PropTypes.any.isRequired,
-};
-=======
-import "./StreamBadge.scss"
-import { useStatusStore } from "@/App.jsx"
-import Chip from "@/components/Chip/Chip"
-import { getIcon } from "@/utils/getIcon"
 
 const StreamBadge = ({ sourceId, onClick }) => {
   const info = useStatusStore((s) => s.status.sources[sourceId].info)
@@ -49,6 +20,9 @@
     </Chip>
   )
 }
->>>>>>> 0ceefdaf
+StreamBadge.propTypes = {
+    sourceId: PropTypes.any.isRequired,
+    onClick: PropTypes.func.isRequired,
+};
 
 export default StreamBadge;