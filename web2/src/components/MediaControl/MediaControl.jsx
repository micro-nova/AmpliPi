<<<<<<< HEAD
import React from "react";
import { FontAwesomeIcon } from "@fortawesome/react-fontawesome";
import { faStepBackward } from "@fortawesome/free-solid-svg-icons";
import { faStepForward } from "@fortawesome/free-solid-svg-icons";
import { faPause } from "@fortawesome/free-solid-svg-icons";
import { faPlay } from "@fortawesome/free-solid-svg-icons";
import { faStop } from "@fortawesome/free-solid-svg-icons";

import { useStatusStore } from "@/App.jsx;";

import "./MediaControl.scss";

import PropTypes from "prop-types";
=======
import { FontAwesomeIcon } from "@fortawesome/react-fontawesome"
import { faStepBackward } from "@fortawesome/free-solid-svg-icons"
import { faStepForward } from "@fortawesome/free-solid-svg-icons"
import { faPause } from "@fortawesome/free-solid-svg-icons"
import { faPlay } from "@fortawesome/free-solid-svg-icons"
import { faStop } from "@fortawesome/free-solid-svg-icons"
import { curry } from "ramda"

import { useStatusStore } from "@/App.jsx"
>>>>>>> 0ceefdaf

import "./MediaControl.scss"

const MediaControl = ({ selectedSource }) => {
<<<<<<< HEAD
    // const source = status.sources[selectedSource]
    const source = useStatusStore((s) => s.status.sources[selectedSource]);

    const enabled = "media-control";
    const disabled = "media-control media-control-disabled";
    const streamId = source.input.split("=")[1]; // TODO: what if this is rca? or is rca a stream now

    // Commented out this line and all instances of the variable for Eslinting since code is unused currently
    // const setSourceState = (state) => {} // TODO

    const playing = source.info.state.includes("playing");
    const isSupported = (cmd) => source.info.supported_cmds.includes(cmd);
    const postCommand = (cmd) => {
        console.log(cmd);
        fetch(`/api/streams/${streamId}/${cmd}`, {
            method: "POST",
            headers: {
                "Content-type": "application/json",
            },
        });
    };

    const Center = (() => {
        if (playing) {
            if (isSupported("pause")) {
                return <FontAwesomeIcon icon={faPause} className={enabled} onClick={() => {postCommand("pause"); /* setSourceState('paused') */}} />;
            } else if (isSupported("stop")) {
                return <FontAwesomeIcon icon={faStop} className={enabled} onClick={() => {postCommand("stop"); /* setSourceState('stopped') */}} />;
            } else {
                return <FontAwesomeIcon icon={faStop} className={disabled} />;
            }
        } else {
            if (isSupported("play")) {
                return <FontAwesomeIcon icon={faPlay} className={enabled} onClick={() => {postCommand("play"); /* setSourceState('playing') */}} />;
            } else {
                return <FontAwesomeIcon icon={faPlay} className={disabled} />;
            }
        }
    })();

    const cmdToClassName = (cmd) => isSupported(cmd) ? enabled : disabled;

    const Backward = <FontAwesomeIcon icon={faStepBackward} className={cmdToClassName("prev")} onClick={() => postCommand("prev")} />;
    const Forward = <FontAwesomeIcon icon={faStepForward} className={cmdToClassName("next")} onClick={() => postCommand("next")}/>;

    return (
        <div className="media-outer">
            <div className="media-inner">
                {Backward}
                {Center}
                {Forward}
            </div>
        </div>
    );
};
MediaControl.propTypes = {
    selectedSource: PropTypes.any.isRequired,
};
=======
  // const source = status.sources[selectedSource]
  const source = useStatusStore((s) => s.status.sources[selectedSource])

  const enabled = "media-control media-control-enabled"
  const disabled = "media-control media-control-disabled"
  const streamId = source.input.split("=")[1] // TODO: what if this is rca? or is rca a stream now

  const setSourceState = curry(useStatusStore((s) => s.setSourceState))(
    selectedSource
  )

  // const setSourceState = (state) => {setState(selectedSource, state)}

  const playing = source.info.state.includes("playing")
  const isSupported = (cmd) => source.info.supported_cmds.includes(cmd)
  const postCommand = (cmd) => {
    fetch(`/api/streams/${streamId}/${cmd}`, {
      method: "POST",
      headers: {
        "Content-type": "application/json",
      },
    })
  }

  const Center = (() => {
    if (playing) {
      if (isSupported("pause")) {
        return (
          <FontAwesomeIcon
            icon={faPause}
            className={enabled}
            onClick={() => {
              postCommand("pause")
              setSourceState("paused")
            }}
          />
        )
      } else if (isSupported("stop")) {
        return (
          <FontAwesomeIcon
            icon={faStop}
            className={enabled}
            onClick={() => {
              postCommand("stop")
              setSourceState("stopped")
            }}
          />
        )
      } else {
        return <FontAwesomeIcon icon={faStop} className={disabled} />
      }
    } else {
      if (isSupported("play")) {
        return (
          <FontAwesomeIcon
            icon={faPlay}
            className={enabled}
            onClick={() => {
              postCommand("play")
              setSourceState("playing")
            }}
          />
        )
      } else {
        return <FontAwesomeIcon icon={faPlay} className={disabled} />
      }
    }
  })()

  const cmdToClassName = (cmd) => (isSupported(cmd) ? enabled : disabled)

  const Backward = (
    <FontAwesomeIcon
      icon={faStepBackward}
      className={cmdToClassName("prev")}
      onClick={() => postCommand("prev")}
    />
  )
  const Forward = (
    <FontAwesomeIcon
      icon={faStepForward}
      className={cmdToClassName("next")}
      onClick={() => postCommand("next")}
    />
  )

  return (
    <div className="media-outer">
      <div className="media-inner">
        {Backward}
        {Center}
        {Forward}
      </div>
    </div>
  )
}
>>>>>>> 0ceefdaf

export default MediaControl;<|MERGE_RESOLUTION|>--- conflicted
+++ resolved
@@ -1,4 +1,4 @@
-<<<<<<< HEAD
+
 import React from "react";
 import { FontAwesomeIcon } from "@fortawesome/react-fontawesome";
 import { faStepBackward } from "@fortawesome/free-solid-svg-icons";
@@ -6,87 +6,17 @@
 import { faPause } from "@fortawesome/free-solid-svg-icons";
 import { faPlay } from "@fortawesome/free-solid-svg-icons";
 import { faStop } from "@fortawesome/free-solid-svg-icons";
+import { curry } from "ramda";
 
-import { useStatusStore } from "@/App.jsx;";
+import { useStatusStore } from "@/App.jsx";
 
 import "./MediaControl.scss";
 
 import PropTypes from "prop-types";
-=======
-import { FontAwesomeIcon } from "@fortawesome/react-fontawesome"
-import { faStepBackward } from "@fortawesome/free-solid-svg-icons"
-import { faStepForward } from "@fortawesome/free-solid-svg-icons"
-import { faPause } from "@fortawesome/free-solid-svg-icons"
-import { faPlay } from "@fortawesome/free-solid-svg-icons"
-import { faStop } from "@fortawesome/free-solid-svg-icons"
-import { curry } from "ramda"
 
-import { useStatusStore } from "@/App.jsx"
->>>>>>> 0ceefdaf
-
-import "./MediaControl.scss"
+import "./MediaControl.scss";
 
 const MediaControl = ({ selectedSource }) => {
-<<<<<<< HEAD
-    // const source = status.sources[selectedSource]
-    const source = useStatusStore((s) => s.status.sources[selectedSource]);
-
-    const enabled = "media-control";
-    const disabled = "media-control media-control-disabled";
-    const streamId = source.input.split("=")[1]; // TODO: what if this is rca? or is rca a stream now
-
-    // Commented out this line and all instances of the variable for Eslinting since code is unused currently
-    // const setSourceState = (state) => {} // TODO
-
-    const playing = source.info.state.includes("playing");
-    const isSupported = (cmd) => source.info.supported_cmds.includes(cmd);
-    const postCommand = (cmd) => {
-        console.log(cmd);
-        fetch(`/api/streams/${streamId}/${cmd}`, {
-            method: "POST",
-            headers: {
-                "Content-type": "application/json",
-            },
-        });
-    };
-
-    const Center = (() => {
-        if (playing) {
-            if (isSupported("pause")) {
-                return <FontAwesomeIcon icon={faPause} className={enabled} onClick={() => {postCommand("pause"); /* setSourceState('paused') */}} />;
-            } else if (isSupported("stop")) {
-                return <FontAwesomeIcon icon={faStop} className={enabled} onClick={() => {postCommand("stop"); /* setSourceState('stopped') */}} />;
-            } else {
-                return <FontAwesomeIcon icon={faStop} className={disabled} />;
-            }
-        } else {
-            if (isSupported("play")) {
-                return <FontAwesomeIcon icon={faPlay} className={enabled} onClick={() => {postCommand("play"); /* setSourceState('playing') */}} />;
-            } else {
-                return <FontAwesomeIcon icon={faPlay} className={disabled} />;
-            }
-        }
-    })();
-
-    const cmdToClassName = (cmd) => isSupported(cmd) ? enabled : disabled;
-
-    const Backward = <FontAwesomeIcon icon={faStepBackward} className={cmdToClassName("prev")} onClick={() => postCommand("prev")} />;
-    const Forward = <FontAwesomeIcon icon={faStepForward} className={cmdToClassName("next")} onClick={() => postCommand("next")}/>;
-
-    return (
-        <div className="media-outer">
-            <div className="media-inner">
-                {Backward}
-                {Center}
-                {Forward}
-            </div>
-        </div>
-    );
-};
-MediaControl.propTypes = {
-    selectedSource: PropTypes.any.isRequired,
-};
-=======
   // const source = status.sources[selectedSource]
   const source = useStatusStore((s) => s.status.sources[selectedSource])
 
@@ -183,6 +113,8 @@
     </div>
   )
 }
->>>>>>> 0ceefdaf
+MediaControl.propTypes = {
+    selectedSource: PropTypes.any.isRequired,
+};
 
-export default MediaControl;+export default MediaControl