--- conflicted
+++ resolved
@@ -1,73 +1,20 @@
-<<<<<<< HEAD
 import React from "react";
 import Card from "@/components/Card/Card";
 import "./PlayerCard.scss";
 import StreamBadge from "@/components/StreamBadge/StreamBadge";
 import SongInfo from "../SongInfo/SongInfo";
-import VolumeSlider from "../VolumeSlider/VolumeSlider";
+import CardVolumeSlider from "../CardVolumeSlider/CardVolumeSlider";
 import PlayerImage from "../PlayerImage/PlayerImage";
 import ZonesBadge from "../ZonesBadge/ZonesBadge";
 import StreamsModal from "../StreamsModal/StreamsModal";
 import ZonesModal from "../ZonesModal/ZonesModal";
+import { router } from "@/main";
 
 import PropTypes from "prop-types";
 
-const PlayerCard = ({ sourceId, selectedSource, setSelectedSource }) => {
-    const [streamModalOpen, setStreamModalOpen] = React.useState(false);
-    const [zoneModalOpen, setZoneModalOpen] = React.useState(false);
-    const selected = selectedSource === sourceId;
-
-    return (
-        <Card selected={selected}>
-            <div className="outer">
-                <div className="content" onClick={()=>{setZoneModalOpen(true);}}>
-                    <ZonesBadge sourceId={sourceId} />
-                </div>
-                <div className="content stream-name-container" onClick={()=>{setStreamModalOpen(true);}}>
-                    <StreamBadge sourceId={sourceId} />
-                </div>
-                <div className="content album-art" onClick={() => setSelectedSource(sourceId)}>
-                    <div>
-                        <PlayerImage sourceId={sourceId} />
-                    </div>
-                </div>
-                <div className="content" onClick={() => setSelectedSource(sourceId)}>
-                    <SongInfo sourceId={sourceId} />
-                </div>
-                <div className="content vol">
-                    <VolumeSlider
-                        sourceId={sourceId}
-                        onChange={(event, vol)=>{setVol(sourceId, event, vol);}}
-                    />
-                </div>
-                {streamModalOpen && <StreamsModal sourceId={sourceId} setStreamModalOpen={setStreamModalOpen}/>}
-                {zoneModalOpen && <ZonesModal sourceId={sourceId} setZoneModalOpen={setZoneModalOpen}/>}
-            </div>
-        </Card>
-    );
-};
-PlayerCard.propTypes = {
-    sourceId: PropTypes.any.isRequired,
-    selectedSource: PropTypes.any.isRequired,
-    setSelectedSource: PropTypes.func.isRequired,
-};
-=======
-import Card from "@/components/Card/Card"
-import "./PlayerCard.scss"
-import StreamBadge from "@/components/StreamBadge/StreamBadge"
-import SongInfo from "../SongInfo/SongInfo"
-import CardVolumeSlider from "../CardVolumeSlider/CardVolumeSlider"
-import { useState } from "react"
-import PlayerImage from "../PlayerImage/PlayerImage"
-import ZonesBadge from "../ZonesBadge/ZonesBadge"
-import StreamsModal from "../StreamsModal/StreamsModal"
-import ZonesModal from "../ZonesModal/ZonesModal"
-import { usePersistentStore } from "@/App.jsx"
-import { router } from "@/main"
-
 const PlayerCard = ({ sourceId }) => {
-  const [streamModalOpen, setStreamModalOpen] = useState(false)
-  const [zoneModalOpen, setZoneModalOpen] = useState(false)
+  const [streamModalOpen, setStreamModalOpen] = React.useState(false)
+  const [zoneModalOpen, setZoneModalOpen] = React.useState(false)
   const setSelectedSource = usePersistentStore((s) => s.setSelectedSource)
   const selected = usePersistentStore((s) => s.selectedSource) === sourceId
 
@@ -132,6 +79,8 @@
     </Card>
   )
 }
->>>>>>> 0ceefdaf
+PlayerCard.propTypes = {
+    sourceId: PropTypes.any.isRequired,
+};
 
 export default PlayerCard;