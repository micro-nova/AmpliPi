<<<<<<< HEAD
import React from "react";
import { create } from "zustand";
// import { useCookies } from "react-cookie";
import "@/App.scss";
import Home from "@/pages/Home/Home";
import Player from "@/pages/Player/Player";
import MenuBar from "./components/MenuBar/MenuBar";
import produce from "immer";
// import { getSourceZones } from "@/pages/Home/Home";
import { applyPlayerVol } from "./components/VolumeSlider/VolumeSlider";

const UPDATE_INTERVAL = 1000;
=======
import { create } from "zustand"
import { persist, createJSONStorage } from "zustand/middleware"
import "@/App.scss"
import Home from "@/pages/Home/Home"
import Player from "@/pages/Player/Player"
import MenuBar from "./components/MenuBar/MenuBar"
import Settings from "@/pages/Settings/Settings"
import produce from "immer"
import { getSourceZones } from "@/pages/Home/Home"
import { applyPlayerVol } from "./components/CardVolumeSlider/CardVolumeSlider"
import DisconnectedIcon from "./components/DisconnectedIcon/DisconnectedIcon"
>>>>>>> 0ceefdaf

// holds onto the selectedSource state so that it persists between refreshes
export const usePersistentStore = create(
  persist(
    (set) => ({
      selectedSource: 0,
      setSelectedSource: (selected) => {
        set({ selectedSource: selected })
      },
    }),
    {
      name: "persistent-store",
      storage: createJSONStorage(() => localStorage),
    }
  )
)

<<<<<<< HEAD
export const useStatusStore = create((set) => ({
    status: null,
    setZonesVol: (vol, zones, sourceId) => {
        set(produce((s) => {
            applyPlayerVol(vol, zones, sourceId, (zone_id, new_vol) => {
                // let zone = null
                // for (const z of s.status.zones) {
                //   if (z.id === zone_id) {
                //     zone = z;
                //     s.status.zones
                //   }
                // }

                for (const i in s.status.zones) {
                    if (s.status.zones[i].id === zone_id) {
                        s.status.zones[i].vol_f = new_vol;
                    }
                }

                // zone.vol_f = new_vol
            });
        }));
    },
    fetch: async () => {
        const res = await fetch("/api");
        set({ status: await res.json() });
    },
}));

function App() {
    const [selectedSource, setSelectedSource] = React.useState(0);
    const [selectedPage, setSelectedPage] = React.useState(0);
    const [isLoaded, setIsLoaded] = React.useState(false);

    const update = useStatusStore((s) => s.fetch);

    if (isLoaded == false) {

        return (
            React.useEffect(() => {
                const interval = setInterval(() => {
                    update().then(() => setIsLoaded(true));
                }, UPDATE_INTERVAL);
                return () => clearInterval(interval);
            }, []),
            (<h1>Loading...</h1>)
        );


    }

    const Page = () => {
        switch(selectedPage) {
        default:
            return <Home selectedSource={selectedSource} setSelectedSource={setSelectedSource} />;
        case 1:
            return <Player selectedSource={selectedSource} />;
        case 2:
            return <div></div>;
        case 3:
            return <div></div>;
        }
    };

    return (
        React.useEffect(() => {
            update();
            const interval = setInterval(() => {
                update();
            }, UPDATE_INTERVAL);
            return () => clearInterval(interval);
        }, []),
        (
            <div className="app">
                <div style={{paddingBottom: "56px"}}>
                    <Page />
                </div>
                <MenuBar pageNumber={selectedPage} onChange={(n)=>{console.log(`changing page to ${n}`); setSelectedPage(n);}}/>
            </div>
        )
    );
=======
// holds onto non-persistent state
export const useStatusStore = create((set, get) => ({
  status: null,
  skipUpdate: false,
  loaded: false, // using this instead of (status === null) because it fixes the re-rendering issue
  disconnected: true,
  setZonesVol: (vol, zones, sourceId) => {
    set(
      produce((s) => {
        s.skipUpdate = true
        applyPlayerVol(vol, zones, sourceId, (zone_id, new_vol) => {
          for (const i in s.status.zones) {
            if (s.status.zones[i].id === zone_id) {
              s.status.zones[i].vol_f = new_vol
            }
          }
        })
        updateGroupVols(s)
      })
    )
  },
  setZonesMute: (mute, zones, source_id) => {
    set(
      produce((s) => {
        for (const i of getSourceZones(source_id, zones)) {
          for (const j of s.status.zones) {
            if (j.id === i.id) {
              j.mute = mute
            }
          }
        }
      })
    )
  },
  setZoneMute: (zid, mute) => {
    set(
      produce((s) => {
        for (const i of s.status.zones) {
          if (i.id === zid) {
            i.mute = mute
          }
        }
      })
    )
  },
  setGroupMute: (gid, mute) => {
    set(
      produce((s) => {
        let g = s.status.groups.filter((g) => g.id === gid)[0]
        for (const i of g.zones) {
          s.status.zones[i].mute = mute
        }
        g.mute = mute
      })
    )
  },
  setSourceState: (sourceId, state) => {
    set(
      produce((s) => {
        s.skipUpdate = true
        s.status.sources[sourceId].info.state = state
      })
    )
  },
  fetch: () => {
    // if (get().skipUpdate) {
    //   set({ skipUpdate: false })
    //   return
    // }
    fetch(`/api`)
      .then((res) => {
        if (res.ok) {
          res.json().then((s) => {
            if (get().skipUpdate) {
              set({ skipUpdate: false })
            } else {
              set({ status: s, loaded: true, disconnected: false })
            }
          })
        } else {
          set({ disconnected: true })
        }
      })
      .catch((_) => {
        set({ disconnected: true })
      })
  },
  setZoneVol: (zoneId, new_vol) => {
    set(
      produce((s) => {
        s.skipUpdate = true
        s.status.zones[zoneId].vol_f = new_vol

        updateGroupVols(s)
      })
    )
  },
  setGroupVol: (groupId, new_vol) => {
    set(
      produce((s) => {
        const g = s.status.groups.filter((g) => g.id === groupId)[0]
        for (const i of g.zones) {
          s.skipUpdate = true
          s.status.zones[i].vol_f = new_vol
        }

        updateGroupVols(s)
      })
    )
  },
  clearSourceZones: (sourceId) => {
    set(
      produce((s) => {
        let z = getSourceZones(sourceId, s.status.zones)
        fetch(`/api/zones`, {
          method: "PATCH",
          headers: {
            "Content-Type": "application/json",
          },
          body: JSON.stringify({
            zones: z.map((z) => z.id),
            update: { source_id: -1 },
          }),
        })
        for (const i in s.status.zones) {
          if (s.status.zones[i].source_id == sourceId) {
            s.status.zones[i].source_id = -1
          }
        }
      })
    )
  },
}))

const updateGroupVols = (s) => {
  s.status.groups.forEach((g) => {
    if (g.zones.length > 1) {
      const vols = g.zones.map((id) => s.status.zones[id].vol_f)
      let calculated_vol = Math.min(...vols) * 0.5 + Math.max(...vols) * 0.5
      g.vol_f = calculated_vol
    } else if (g.zones.length == 1) {
      g.vol_f = s.status.zones[id].vol_f
    }
  })
}

const Page = ({ selectedPage }) => {
  switch (selectedPage) {
    default:
      return <Home />
    case 1:
      return <Player />
    case 2:
      return <div></div>
    case 3:
      return <Settings />
  }
}

const App = ({ selectedPage }) => {
  return (
    <div className="app">
      <DisconnectedIcon />
      <div style={{ paddingBottom: "56px" }}>
        <Page selectedPage={selectedPage} />
      </div>
      <MenuBar pageNumber={selectedPage} />
    </div>
  )
>>>>>>> 0ceefdaf
}

export default App<|MERGE_RESOLUTION|>--- conflicted
+++ resolved
@@ -1,4 +1,3 @@
-<<<<<<< HEAD
 import React from "react";
 import { create } from "zustand";
 // import { useCookies } from "react-cookie";
@@ -7,23 +6,13 @@
 import Player from "@/pages/Player/Player";
 import MenuBar from "./components/MenuBar/MenuBar";
 import produce from "immer";
-// import { getSourceZones } from "@/pages/Home/Home";
 import { applyPlayerVol } from "./components/VolumeSlider/VolumeSlider";
+import { persist, createJSONStorage } from "zustand/middleware"
+import Settings from "@/pages/Settings/Settings"
+import { getSourceZones } from "@/pages/Home/Home"
+import DisconnectedIcon from "./components/DisconnectedIcon/DisconnectedIcon"
 
 const UPDATE_INTERVAL = 1000;
-=======
-import { create } from "zustand"
-import { persist, createJSONStorage } from "zustand/middleware"
-import "@/App.scss"
-import Home from "@/pages/Home/Home"
-import Player from "@/pages/Player/Player"
-import MenuBar from "./components/MenuBar/MenuBar"
-import Settings from "@/pages/Settings/Settings"
-import produce from "immer"
-import { getSourceZones } from "@/pages/Home/Home"
-import { applyPlayerVol } from "./components/CardVolumeSlider/CardVolumeSlider"
-import DisconnectedIcon from "./components/DisconnectedIcon/DisconnectedIcon"
->>>>>>> 0ceefdaf
 
 // holds onto the selectedSource state so that it persists between refreshes
 export const usePersistentStore = create(
@@ -41,89 +30,6 @@
   )
 )
 
-<<<<<<< HEAD
-export const useStatusStore = create((set) => ({
-    status: null,
-    setZonesVol: (vol, zones, sourceId) => {
-        set(produce((s) => {
-            applyPlayerVol(vol, zones, sourceId, (zone_id, new_vol) => {
-                // let zone = null
-                // for (const z of s.status.zones) {
-                //   if (z.id === zone_id) {
-                //     zone = z;
-                //     s.status.zones
-                //   }
-                // }
-
-                for (const i in s.status.zones) {
-                    if (s.status.zones[i].id === zone_id) {
-                        s.status.zones[i].vol_f = new_vol;
-                    }
-                }
-
-                // zone.vol_f = new_vol
-            });
-        }));
-    },
-    fetch: async () => {
-        const res = await fetch("/api");
-        set({ status: await res.json() });
-    },
-}));
-
-function App() {
-    const [selectedSource, setSelectedSource] = React.useState(0);
-    const [selectedPage, setSelectedPage] = React.useState(0);
-    const [isLoaded, setIsLoaded] = React.useState(false);
-
-    const update = useStatusStore((s) => s.fetch);
-
-    if (isLoaded == false) {
-
-        return (
-            React.useEffect(() => {
-                const interval = setInterval(() => {
-                    update().then(() => setIsLoaded(true));
-                }, UPDATE_INTERVAL);
-                return () => clearInterval(interval);
-            }, []),
-            (<h1>Loading...</h1>)
-        );
-
-
-    }
-
-    const Page = () => {
-        switch(selectedPage) {
-        default:
-            return <Home selectedSource={selectedSource} setSelectedSource={setSelectedSource} />;
-        case 1:
-            return <Player selectedSource={selectedSource} />;
-        case 2:
-            return <div></div>;
-        case 3:
-            return <div></div>;
-        }
-    };
-
-    return (
-        React.useEffect(() => {
-            update();
-            const interval = setInterval(() => {
-                update();
-            }, UPDATE_INTERVAL);
-            return () => clearInterval(interval);
-        }, []),
-        (
-            <div className="app">
-                <div style={{paddingBottom: "56px"}}>
-                    <Page />
-                </div>
-                <MenuBar pageNumber={selectedPage} onChange={(n)=>{console.log(`changing page to ${n}`); setSelectedPage(n);}}/>
-            </div>
-        )
-    );
-=======
 // holds onto non-persistent state
 export const useStatusStore = create((set, get) => ({
   status: null,
@@ -293,7 +199,6 @@
       <MenuBar pageNumber={selectedPage} />
     </div>
   )
->>>>>>> 0ceefdaf
 }
 
 export default App