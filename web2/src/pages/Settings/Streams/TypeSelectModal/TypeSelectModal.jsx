--- conflicted
+++ resolved
@@ -2,14 +2,10 @@
 import StreamTemplates from "../StreamTemplates.json"
 import Modal from "@/components/Modal/Modal"
 import Card from "@/components/Card/Card"
-<<<<<<< HEAD
 import { Divider } from "@mui/material"
 import { getIcon } from "@/utils/getIcon"
-=======
-import { getIcon } from "@/App.jsx"
 import List from "@/components/List/List"
 import ListItem from "@/components/List/ListItem/ListItem"
->>>>>>> fe6e222e
 
 const TypeSelectModal = ({ onClose, onSelect }) => {
   return (
