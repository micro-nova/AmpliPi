<<<<<<< HEAD
import React from "react";
import PlayerCard from "@/components/PlayerCard/PlayerCard";
import "./Home.scss";
// import { useStatusStore } from "@/App.jsx";

import PropTypes from "prop-types";

export const getSourceZones = (source_id, zones) => {
    let matches = [];
    for (const i of zones) {
        if (i.source_id == source_id) {
            matches.push(i);
        }
    }
    return matches;
};

const Home = ({ selectedSource, setSelectedSource }) => {
    return (
        <div className="home-outer">
            <div className="home-view">
                <PlayerCard
                    sourceId={0}
                    selectedSource={selectedSource}
                    setSelectedSource={setSelectedSource}
                />
                <PlayerCard
                    sourceId={1}
                    selectedSource={selectedSource}
                    setSelectedSource={setSelectedSource}
                />
                <PlayerCard
                    sourceId={2}
                    selectedSource={selectedSource}
                    setSelectedSource={setSelectedSource}
                />
                <PlayerCard
                    sourceId={3}
                    selectedSource={selectedSource}
                    setSelectedSource={setSelectedSource}
                />
            </div>
        </div>

    );
};
Home.propTypes = {
    selectedSource: PropTypes.any.isRequired,
    setSelectedSource: PropTypes.func.isRequired,
};

export default Home;
=======
import PlayerCardFb from "@/components/PlayerCard/PlayerCardFb"
import "./Home.scss"
import { useStatusStore } from "@/App.jsx"
import ZonesModal from "@/components/ZonesModal/ZonesModal"
import StreamsModal from "@/components/StreamsModal/StreamsModal"
import PresetsModal from "@/components/PresetsModal/PresetsModal"
import { useState } from "react"
import { executeApplyAction } from "@/components/StreamsModal/StreamsModal"

export const getSourceZones = (source_id, zones) => {
  let matches = []
  for (const i of zones) {
    if (i.source_id == source_id) {
      matches.push(i)
    }
  }
  return matches
}

const PresetAndAdd = ({
  cards,
  nextAvailableSource,
  setPresetsModalOpen,
  sources,
  initSource,
}) => {
  if (cards.length < sources.length) {
    return (
      <div className="home-presets-container">
        <div
          className="home-add-player-button"
          onClick={() => {
            initSource(nextAvailableSource)
          }}
        >
          +
        </div>
        <div style={{ width: "1.25rem" }} />
        <div
          className="home-presets-button"
          onClick={() => setPresetsModalOpen(true)}
        >
          Presets
        </div>
        {/* <IconButton><Add/></IconButton> */}
      </div>
    )
  } else {
    return (
      <div
        className="home-presets-button"
        onClick={() => setPresetsModalOpen(true)}
      >
        Presets
      </div>
    )
  }
}

const Home = ({}) => {
  const sources = useStatusStore((s) => s.status.sources)
  const clearSourceZones = useStatusStore((s) => s.clearSourceZones)
  const [zonesModalOpen, setZonesModalOpen] = useState(false)
  const [streamsModalOpen, setStreamsModalOpen] = useState(false)
  const [presetsModalOpen, setPresetsModalOpen] = useState(false)

  let cards = []
  let nextAvailableSource = null

  sources.forEach((source, i) => {
    if (
      source.input.toUpperCase() != "NONE" &&
      source.input != "" &&
      source.input != "local"
    ) {
      cards.push(<PlayerCardFb key={i} sourceId={source.id} />)
    } else {
      nextAvailableSource = source.id
    }
  })

  const initSource = (sourceId) => {
    // clear source zones for a source (on client and server)
    clearSourceZones(sourceId)

    // open first modal
    setStreamsModalOpen(true)
  }

  return (
    <div className="home-outer">
      <div className="home-view">
        {cards}
        <PresetAndAdd
          cards={cards}
          nextAvailableSource={nextAvailableSource}
          setPresetsModalOpen={setPresetsModalOpen}
          sources={sources}
          initSource={initSource}
        />
      </div>

      {zonesModalOpen && (
        <ZonesModal
          sourceId={nextAvailableSource}
          loadZonesGroups={false}
          // on apply, we want to call
          onApply={executeApplyAction}
          onClose={() => setZonesModalOpen(false)}
        />
      )}
      {streamsModalOpen && (
        <StreamsModal
          sourceId={nextAvailableSource}
          applyImmediately={false}
          onApply={() => setZonesModalOpen(true)}
          onClose={() => setStreamsModalOpen(false)}
        />
      )}
      {presetsModalOpen && (
        <PresetsModal onClose={() => setPresetsModalOpen(false)} />
      )}
    </div>
  )
}

export default Home
>>>>>>> 0ceefdaf
<|MERGE_RESOLUTION|>--- conflicted
+++ resolved
@@ -1,65 +1,13 @@
-<<<<<<< HEAD
 import React from "react";
-import PlayerCard from "@/components/PlayerCard/PlayerCard";
+import PlayerCardFb from "@/components/PlayerCard/PlayerCardFb";
 import "./Home.scss";
-// import { useStatusStore } from "@/App.jsx";
+import { useStatusStore } from "@/App.jsx";
+import ZonesModal from "@/components/ZonesModal/ZonesModal";
+import StreamsModal from "@/components/StreamsModal/StreamsModal";
+import PresetsModal from "@/components/PresetsModal/PresetsModal";
+import { executeApplyAction } from "@/components/StreamsModal/StreamsModal";
 
 import PropTypes from "prop-types";
-
-export const getSourceZones = (source_id, zones) => {
-    let matches = [];
-    for (const i of zones) {
-        if (i.source_id == source_id) {
-            matches.push(i);
-        }
-    }
-    return matches;
-};
-
-const Home = ({ selectedSource, setSelectedSource }) => {
-    return (
-        <div className="home-outer">
-            <div className="home-view">
-                <PlayerCard
-                    sourceId={0}
-                    selectedSource={selectedSource}
-                    setSelectedSource={setSelectedSource}
-                />
-                <PlayerCard
-                    sourceId={1}
-                    selectedSource={selectedSource}
-                    setSelectedSource={setSelectedSource}
-                />
-                <PlayerCard
-                    sourceId={2}
-                    selectedSource={selectedSource}
-                    setSelectedSource={setSelectedSource}
-                />
-                <PlayerCard
-                    sourceId={3}
-                    selectedSource={selectedSource}
-                    setSelectedSource={setSelectedSource}
-                />
-            </div>
-        </div>
-
-    );
-};
-Home.propTypes = {
-    selectedSource: PropTypes.any.isRequired,
-    setSelectedSource: PropTypes.func.isRequired,
-};
-
-export default Home;
-=======
-import PlayerCardFb from "@/components/PlayerCard/PlayerCardFb"
-import "./Home.scss"
-import { useStatusStore } from "@/App.jsx"
-import ZonesModal from "@/components/ZonesModal/ZonesModal"
-import StreamsModal from "@/components/StreamsModal/StreamsModal"
-import PresetsModal from "@/components/PresetsModal/PresetsModal"
-import { useState } from "react"
-import { executeApplyAction } from "@/components/StreamsModal/StreamsModal"
 
 export const getSourceZones = (source_id, zones) => {
   let matches = []
@@ -114,9 +62,9 @@
 const Home = ({}) => {
   const sources = useStatusStore((s) => s.status.sources)
   const clearSourceZones = useStatusStore((s) => s.clearSourceZones)
-  const [zonesModalOpen, setZonesModalOpen] = useState(false)
-  const [streamsModalOpen, setStreamsModalOpen] = useState(false)
-  const [presetsModalOpen, setPresetsModalOpen] = useState(false)
+  const [zonesModalOpen, setZonesModalOpen] = React.useState(false)
+  const [streamsModalOpen, setStreamsModalOpen] = React.useState(false)
+  const [presetsModalOpen, setPresetsModalOpen] = React.useState(false)
 
   let cards = []
   let nextAvailableSource = null
@@ -175,8 +123,7 @@
         <PresetsModal onClose={() => setPresetsModalOpen(false)} />
       )}
     </div>
-  )
-}
+  );
+};
 
-export default Home
->>>>>>> 0ceefdaf
+export default Home