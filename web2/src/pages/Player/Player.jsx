--- conflicted
+++ resolved
@@ -1,29 +1,19 @@
-<<<<<<< HEAD
 import React from "react";
 import StreamBar from "@/components/StreamBar/StreamBar";
 import SongInfo from "@/components/SongInfo/SongInfo";
 import MediaControl from "@/components/MediaControl/MediaControl";
 import "./Player.scss";
-import { useStatusStore } from "@/App.jsx";
+import { useStatusStore, usePersistentStore } from "@/App.jsx";
+import CardVolumeSlider from "@/components/CardVolumeSlider/CardVolumeSlider";
+import { IconButton } from "@mui/material";
+import KeyboardArrowDownIcon from "@mui/icons-material/KeyboardArrowDown";
+import KeyboardArrowUpIcon from "@mui/icons-material/KeyboardArrowUp";
+import { useState } from "react";
+import VolumeZones from "@/components/VolumeZones/VolumeZones";
+import Card from "@/components/Card/Card";
+import { getSourceInputType } from "@/utils/getSourceInputType";
 
 import PropTypes from "prop-types";
-
-const Player = ({ selectedSource }) => {
-    const img_url = useStatusStore((s) => s.status.sources[selectedSource].info.img_url);
-=======
-import StreamBar from "@/components/StreamBar/StreamBar"
-import SongInfo from "@/components/SongInfo/SongInfo"
-import MediaControl from "@/components/MediaControl/MediaControl"
-import "./Player.scss"
-import { useStatusStore, usePersistentStore } from "@/App.jsx"
-import CardVolumeSlider from "@/components/CardVolumeSlider/CardVolumeSlider"
-import { IconButton } from "@mui/material"
-import KeyboardArrowDownIcon from "@mui/icons-material/KeyboardArrowDown"
-import KeyboardArrowUpIcon from "@mui/icons-material/KeyboardArrowUp"
-import { useState } from "react"
-import VolumeZones from "@/components/VolumeZones/VolumeZones"
-import Card from "@/components/Card/Card"
-import { getSourceInputType } from "@/utils/getSourceInputType"
 
 const Player = ({}) => {
   const selectedSourceId = usePersistentStore((s) => s.selectedSource)
@@ -36,27 +26,9 @@
   )
   const sourceIsInactive = getSourceInputType(selectedSource) === "none"
   const [expanded, setExpanded] = useState(false)
->>>>>>> 0ceefdaf
 
   if (sourceIsInactive) {
     return (
-<<<<<<< HEAD
-        <>
-            <StreamBar sourceId={selectedSource}></StreamBar>
-            <div className="player-outer">
-                <div className="player-inner">
-                    <img src={img_url} className="player-album-art" />
-                    <SongInfo sourceId={selectedSource} artistClassName="player-info-title" albumClassName="player-info-album" trackClassName="player-info-track" />
-                    <MediaControl selectedSource={selectedSource}/>
-                </div>
-            </div>
-        </>
-    );
-};
-Player.propTypes = {
-    selectedSource: PropTypes.any.isRequired,
-};
-=======
       <div className="player-outer">
         <div className="player-stopped-message">No Player Selected!</div>
       </div>
@@ -97,6 +69,5 @@
     </div>
   )
 }
->>>>>>> 0ceefdaf
 
-export default Player;+export default Player