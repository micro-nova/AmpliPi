#!/usr/bin/python3

# AmpliPi Home Audio
# Copyright (C) 2022 MicroNova LLC
#
# This program is free software: you can redistribute it and/or modify
# it under the terms of the GNU General Public License as published by
# the Free Software Foundation, either version 3 of the License, or
# (at your option) any later version.
#
# This program is distributed in the hope that it will be useful,
# but WITHOUT ANY WARRANTY; without even the implied warranty of
# MERCHANTABILITY or FITNESS FOR A PARTICULAR PURPOSE.  See the
# GNU General Public License for more details.
#
# You should have received a copy of the GNU General Public License
# along with this program.  If not, see <https://www.gnu.org/licenses/>.

"""AmpliPi Webapp

This serves the amplipi webpp and underlying rest api, that it uses.
The FastAPI/Starlette web framework is used to simplify the web plumbing.
"""

import argparse

DEBUG_API = False

import os

# type handling, fastapi leverages type checking for performance and easy docs
from typing import List, Dict, Tuple, Set, Any, Optional, Callable, Union, TYPE_CHECKING, get_type_hints
from enum import Enum
from types import SimpleNamespace

import urllib.request # For custom album art size
from functools import lru_cache
import asyncio
import json
import yaml
import pathlib
from subprocess import Popen
from time import sleep

from PIL import Image # For custom album art size

# web framework
from fastapi import FastAPI, Request, Response, HTTPException, Depends, Path
from fastapi.openapi.utils import get_openapi # docs
from fastapi.staticfiles import StaticFiles
from fastapi.routing import APIRoute, APIRouter
from fastapi.templating import Jinja2Templates
from starlette.responses import FileResponse
from sse_starlette.sse import EventSourceResponse

# mdns service advertisement
import netifaces as ni
from socket import gethostname, inet_aton
from zeroconf import IPVersion, ServiceInfo, Zeroconf
from multiprocessing import Queue

# amplipi
import amplipi.utils as utils
import amplipi.models as models
from amplipi.ctrl import Api, ApiResponse, ApiCode, RCAs, USER_CONFIG_DIR # we don't import ctrl here to avoid naming ambiguity with a ctrl variable

# start in the web directory
TEMPLATE_DIR = os.path.abspath('web/templates')
STATIC_DIR = os.path.abspath('web/static')
GENERATED_DIR = os.path.abspath('web/generated')
WEB_DIR = os.path.abspath('web/dist')

app = FastAPI(openapi_url=None, redoc_url=None,) # we host docs using rapidoc instead via a custom endpoint, so the default endpoints need to be disabled
# templates = Jinja2Templates(TEMPLATE_DIR)

app.mount("/static", StaticFiles(directory=STATIC_DIR), name="static")

# This will get generated as a tmpfs on AmpliPi,
# but won't exist if testing on another machine.
os.makedirs(GENERATED_DIR, exist_ok=True)
app.mount("/generated", StaticFiles(directory=GENERATED_DIR), name="generated") # TODO: make this register as a dynamic folder???


class SimplifyingRouter(APIRouter):
  """
  Overrides the route decorator logic to:
  - to use the annotated return type as the `response_model` if unspecified.
  - always exclude unset fields (this makes so much more sense!)
  """
  if not TYPE_CHECKING:  # pragma: no branch
    def add_api_route(self, path: str, endpoint: Callable[..., Any], **kwargs: Any) -> None:
      if kwargs.get("response_model") is None:
        kwargs["response_model"] = get_type_hints(endpoint).get("return")
      kwargs["response_model_exclude_none"] = True
      return super().add_api_route(path, endpoint, **kwargs)

def check_srcs_equal(id1: Optional[int], id2: Optional[int]) -> bool:
  """ Check if two sources are equal """
  if id1 is None or id2 is None:
    return id1 == id2
  return (id1 % models.MAX_REAL_SOURCES) == (id2 % models.MAX_REAL_SOURCES)

# Helper functions
def unused_groups(ctrl: Api, src: int) -> Dict[int, str]:
  """ Get groups that are not connected to src """
  groups = ctrl.status.groups
  return {g.id : g.name for g in groups if not check_srcs_equal(g.source_id, src) and g.id  is not None}

def unused_zones(ctrl: Api, src: int) -> Dict[int, str]:
  """ Get zones that are not conencted to src """
  zones = ctrl.status.zones
  return {z.id : z.name for z in zones if not check_srcs_equal(z.source_id, src) and z.id is not None and not z.disabled}

def ungrouped_zones(ctrl: Api, src: int) -> List[models.Zone]:
  """ Get zones that are connected to src, but don't belong to a full group """
  zones = ctrl.status.zones
  groups = ctrl.status.groups
  # get all of the zones that belong to this sources groups
  grouped_zones: Set[int] = set()
  for group in groups:
    if check_srcs_equal(group.source_id, src):
      grouped_zones = grouped_zones.union(group.zones)
  # get all of the zones connected to this soource
  source_zones = {z.id for z in zones if check_srcs_equal(z.source_id, src)}
  # return all of the zones connected to this source that aren't in a group
  ungrouped_zones_ = source_zones.difference(grouped_zones)
  return [zones[z] for z in ungrouped_zones_ if z is not None and not zones[z].disabled]

# add a default controller (this is overriden below in create_app)
# TODO: this get_ctrl Singleton needs to be removed and the API converted to be instantiated by a class with ctrl state
@lru_cache(1) # Api controller should only be instantiated once (we clear the cache with get_ctr.cache_clear() after settings object is configured)
def get_ctrl() -> Api:
  """ Get the controller
  Makes a single instance of the controller to avoid duplicates (Singleton pattern)
  """
  return Api(models.AppSettings())

class params(SimpleNamespace):
  """ Describe standard path ID's for each api type """
  # pylint: disable=too-few-public-methods
  # pylint: disable=invalid-name
  SourceID = Path(..., ge=0, le=models.MAX_SOURCES-1, description="Source ID")
  ZoneID = Path(..., ge=0, le=35, description="Zone ID")
  GroupID = Path(..., ge=0, description="Stream ID")
  StreamID = Path(..., ge=0, description="Stream ID")
  StreamCommand = Path(..., description="Stream Command")
  PresetID = Path(..., ge=0, description="Preset ID")
  StationID = Path(..., ge=0, title="Pandora Station ID", description="Number found on the end of a pandora url while playing the station, ie 4610303469018478727 in https://www.pandora.com/station/play/4610303469018478727")
  ImageHeight = Path(..., ge=1, le=500, description="Image Height in pixels")

api = SimplifyingRouter()

@api.get('/api', tags=['status'])
def get_status(ctrl: Api = Depends(get_ctrl)) -> models.Status:
  """ Get the system status and configuration """
  return ctrl.get_state()

@api.post('/api/load', tags=['status'])
def load_config(config: models.Status, ctrl: Api = Depends(get_ctrl)) -> models.Status:
  """ Load a new configuration (and return the configuration loaded). This will overwrite the current configuration so it is advised to save the previous config from. """
  ctrl.reinit(settings=ctrl._settings, change_notifier=notify_on_change, config=config)
  return ctrl.get_state()

@api.post('/api/factory_reset', tags=['status'])
def load_factory_config(ctrl: Api = Depends(get_ctrl)) -> models.Status:
  """ Load the "factory" configuration (and return the configuration loaded).
  This will reset all zone names and streams back to their original configuration.
  We recommend downloading the current configuration beforehand.
  """
  if ctrl.is_streamer:
    return load_config(models.Status(**ctrl.STREAMER_CONFIG), ctrl)
  return load_config(models.Status(**ctrl.DEFAULT_CONFIG), ctrl)

@api.post('/api/reset', tags=['status'])
def reset(ctrl: Api = Depends(get_ctrl)) -> models.Status:
  """ Reload the current configuration, resetting the firmware in the process. """
  ctrl.reinit(settings=ctrl._settings, change_notifier=notify_on_change)
  return ctrl.get_state()

@api.post('/api/reboot', tags=['status'],
  response_class=Response,
  responses = {
      200: {}
  }
)
def reboot():
  """ Restart the OS and all of the AmpliPi services.

  """
  # preemptively save the state (just in case the shutdown procedure doesn't invoke a save)
  get_ctrl().save()
  # start the restart, and return immediately (hopefully before the restart process begins)
  Popen('sleep 1 && sudo systemctl reboot', shell=True)

@api.post('/api/shutdown', tags=['status'],
  response_class=Response,
  responses = {
      200: {}
  }
)
def shutdown():
  """ Shutdown AmpliPi and its OS.

  This allows for a clean shutdown before pulling the power plug.
  """
  # preemptively save the state (just in case the shutdown procedure doesn't invoke a save)
  get_ctrl().save()
  # start the shutdown process and returning immediately (hopeully before the shutdown process begins)
  Popen('sleep 1 && sudo systemctl poweroff', shell=True)


subscribers: Dict[int, 'Queue[models.Status]'] = {}
def notify_on_change(status: models.Status) -> None:
  """ Notify subscribers that something has changed """
  for msg_que in subscribers.values():
    msg_que.put(status)

# @api.get('/api/subscribe') # TODO: uncomment this to add SSE Support and properly document it
async def subscribe(req: Request):
  """ Subscribe to SSE events """
  msg_que: Queue = Queue(3)
  next_sub = max(subscribers.keys(), default=0) + 1
  subscribers[next_sub] = msg_que
  async def stream():
    try:
      while True:
        if await req.is_disconnected():
          print('disconnected')
          break
        if not msg_que.empty():
          msg = msg_que.get()
          yield msg
        await asyncio.sleep(0.2)
      print(f"Disconnected from client {req.client}")
    except asyncio.CancelledError as exc:
      print(f"Disconnected from client (via refresh/close) {req.client}")
      # Do any other cleanup, if any
      raise exc
  return EventSourceResponse(stream())

def code_response(ctrl: Api, resp: Union[ApiResponse, models.BaseModel]):
  """ Convert amplipi.ctrl.Api responses to json/http responses """
  if isinstance(resp, ApiResponse):
    if resp.code == ApiCode.OK:
      # general commands return None to indicate success
      return ctrl.get_state()
    print(f"Error: {resp.msg}")
    # TODO: refine error codes based on error message
    raise HTTPException(404, resp.msg)
  return resp

# sources
@api.get('/api/sources', tags=['source'])
def get_sources(ctrl: Api = Depends(get_ctrl)) -> Dict[str, List[models.Source]]:
  """ Get all sources """
  return {'sources' : ctrl.get_state().sources}

@api.get('/api/sources/{sid}', tags=['source'])
def get_source(ctrl: Api = Depends(get_ctrl), sid: int = params.SourceID) -> models.Source:
  """ Get Source with id=**sid** """
  # TODO: add get_X capabilities to underlying API?
  sources = ctrl.get_state().sources
  return sources[sid]

@api.patch('/api/sources/{sid}', tags=['source'])
def set_source(update: models.SourceUpdate, ctrl: Api = Depends(get_ctrl), sid: int = params.SourceID) -> models.Status:
  """ Update a source's configuration (source=**sid**) """
  if update.input == 'local':
    # correct older api requests to use RCA inputs as a stream
    valid_update = update.copy()
    valid_update.input = f'stream={RCAs[sid]}'
    print(f'correcting deprecated use of RCA inputs from {update} to {valid_update}')
  return code_response(ctrl, ctrl.set_source(sid, update))

@api.get('/api/sources/{sid}/image/{height}', tags=['source'],
  # Manually specify a possible response
  # see https://github.com/tiangolo/fastapi/issues/3258
  response_class=Response,
  responses = {
      200: {
          "content": {"image/jpg": {}}
      }
  },
)
async def get_image(ctrl: Api = Depends(get_ctrl), sid: int = params.SourceID, height: int = params.ImageHeight):
  """ Get a square jpeg image representing the current media playing on source @sid

  This was added to support low power touch panels """
  width = height # square image
  source_info = ctrl.status.sources[sid].info
  if source_info is None or source_info.img_url is None:
    uri = 'static/imgs/disconnected.png'
  else:
    uri = source_info.img_url
  if uri.startswith('static/'):
    # for files we need to convert from webserver url to internal file url
    uri = uri.replace('static/', STATIC_DIR + '/')
    uri = uri.replace('rca_inputs.svg', 'rca_inputs.jpg')  # pillow can't handle svg files for our use case

  # TODO: writing images to /tmp adds file system pressure
  # we should write only a couple to RAM disk instead and manage a small amount of garbage collection
  img_tmp = f'/tmp/{os.path.basename(uri)}'
  img_tmp_jpg = f'{img_tmp}-{height}x{width}.jpg'

  if not os.path.exists(img_tmp_jpg):
    is_file = os.path.exists(uri)
    if is_file:
      img_tmp = uri
    else:
      img_tmp, _ = urllib.request.urlretrieve(uri, img_tmp)
    size = height, width
    img = Image.open(img_tmp)
    img.thumbnail(size)
    img = img.convert(mode="RGB")
    img.save(img_tmp_jpg)
    if not is_file:
      # remove temporary downloads
      os.remove(img_tmp)

  # encode the filename of the image for client side caching/verification
  name = os.path.basename(uri) + '.jpg'
  return FileResponse(img_tmp_jpg, media_type='image/jpg', filename=name)

# zones

@api.get('/api/zones', tags=['zone'])
def get_zones(ctrl: Api = Depends(get_ctrl)) -> Dict[str, List[models.Zone]]:
  """ Get all zones """
  return {'zones': ctrl.get_state().zones}

@api.get('/api/zones/{zid}', tags=['zone'])
def get_zone(ctrl: Api = Depends(get_ctrl), zid: int = params.ZoneID) -> models.Zone:
  """ Get Zone with id=**zid** """
  zones = ctrl.get_state().zones
  if 0 <= zid < len(zones):
    return zones[zid]
  raise HTTPException(404, f'zone {zid} not found')

@api.patch('/api/zones/{zid}', tags=['zone'])
def set_zone(zone: models.ZoneUpdate, ctrl: Api = Depends(get_ctrl), zid: int = params.ZoneID) -> models.Status:
  """ Update a zone's configuration (zone=**zid**) """
  return code_response(ctrl, ctrl.set_zone(zid, zone))

@api.patch('/api/zones', tags=['zone'])
def set_zones(multi_update: models.MultiZoneUpdate, ctrl: Api = Depends(get_ctrl)) -> models.Status:
  """ Update a bunch of zones (and groups) with the same configuration changes """
  return code_response(ctrl, ctrl.set_zones(multi_update))

# groups

@api.post('/api/group', tags=['group'])
def create_group(group: models.Group, ctrl: Api = Depends(get_ctrl)) -> models.Group:
  """ Create a new grouping of zones """
  # TODO: add named example group
  return code_response(ctrl, ctrl.create_group(group))

@api.get('/api/groups', tags=['group'])
def get_groups(ctrl: Api = Depends(get_ctrl)) -> Dict[str, List[models.Group]]:
  """ Get all groups """
  return {'groups' : ctrl.get_state().groups}

@api.get('/api/groups/{gid}', tags=['group'])
def get_group(ctrl: Api = Depends(get_ctrl), gid: int = params.GroupID) -> models.Group:
  """ Get Group with id=**gid** """
  _, grp = utils.find(ctrl.get_state().groups, gid)
  if grp is not None:
    return grp
  raise HTTPException(404, f'group {gid} not found')

@api.patch('/api/groups/{gid}', tags=['group'])
def set_group(group: models.GroupUpdate, ctrl: Api = Depends(get_ctrl), gid: int = params.GroupID) -> models.Status:
  """ Update a groups's configuration (group=**gid**) """
  return code_response(ctrl, ctrl.set_group(gid, group))

@api.delete('/api/groups/{gid}', tags=['group'])
def delete_group(ctrl: Api = Depends(get_ctrl), gid: int = params.GroupID) -> models.Status:
  """ Delete a group (group=**gid**) """
  return code_response(ctrl, ctrl.delete_group(gid))

# streams

@api.post('/api/stream', tags=['stream'])
def create_stream(stream: models.Stream, ctrl: Api = Depends(get_ctrl)) -> models.Stream:
  """ Create a new audio stream
  - For Pandora the station is the number at the end of the Pandora URL for a 'station', e.g. 4610303469018478727 from https://www.pandora.com/station/play/4610303469018478727. 'user' and 'password' are the account username and password
  """
  return code_response(ctrl, ctrl.create_stream(stream))

@api.get('/api/streams', tags=['stream'])
def get_streams(ctrl: Api = Depends(get_ctrl)) -> Dict[str, List[models.Stream]]:
  """ Get all streams """
  return {'streams' : ctrl.get_state().streams}

@api.get('/api/streams/{sid}', tags=['stream'])
def get_stream(ctrl: Api = Depends(get_ctrl), sid: int = params.StreamID) -> models.Stream:
  """ Get Stream with id=**sid** """
  _, stream = utils.find(ctrl.get_state().streams, sid)
  if stream is not None:
    return stream
  raise HTTPException(404, f'stream {sid} not found')

@api.patch('/api/streams/{sid}', tags=['stream'])
def set_stream(update: models.StreamUpdate, ctrl: Api = Depends(get_ctrl), sid: int = params.StreamID) -> models.Status:
  """ Update a stream's configuration (stream=**sid**) """
  return code_response(ctrl, ctrl.set_stream(sid, update))

@api.delete('/api/streams/{sid}', tags=['stream'])
def delete_stream(ctrl: Api = Depends(get_ctrl), sid: int = params.StreamID) -> models.Status:
  """ Delete a stream """
  return code_response(ctrl, ctrl.delete_stream(sid))

# The following is a specific endpoint to api/stream/{} and needs to be placed before the catch all exec_command

@api.post('/api/streams/{sid}/station={station}', tags=['stream'])
def change_station(ctrl: Api = Depends(get_ctrl), sid: int = params.StreamID, station: int = params.StationID) -> models.Status:
  """ Change station on a pandora stream (stream=**sid**) """
  return code_response(ctrl, ctrl.exec_stream_command(sid, cmd=f'station={station}'))

@api.post('/api/streams/{sid}/{cmd}', tags=['stream'])
def exec_command(cmd: models.StreamCommand, ctrl: Api = Depends(get_ctrl), sid: int = params.StreamID) -> models.Status:
  """ Executes a comamnd on a stream (stream=**sid**).

    Command options:
    * Play Stream: **play**
    * Pause Stream: **pause**
    * Skip to next song: **next**
    * Stop Stream: **stop**
    * Like/Love Current Song: **love**
    * Ban Current Song (pandora only): **ban**
    * Shelve Current Song (pandora only): **shelve**

  Supported commands are reported in an attached stream's info.stream_cmds"""
  return code_response(ctrl, ctrl.exec_stream_command(sid, cmd=cmd))

# presets

@api.post('/api/preset', tags=['preset'])
def create_preset(preset: models.Preset, ctrl: Api = Depends(get_ctrl)) -> models.Preset:
  """ Create a new preset configuration """
  return code_response(ctrl, ctrl.create_preset(preset))

@api.get('/api/presets', tags=['preset'])
def get_presets(ctrl: Api = Depends(get_ctrl)) -> Dict[str, List[models.Preset]]:
  """ Get all presets """
  return {'presets' : ctrl.get_state().presets}

@api.get('/api/presets/{pid}', tags=['preset'])
def get_preset(ctrl: Api = Depends(get_ctrl), pid: int = params.PresetID) -> models.Preset:
  """ Get Preset with id=**pid** """
  _, preset = utils.find(ctrl.get_state().presets, pid)
  if preset is not None:
    return preset
  raise HTTPException(404, f'preset {pid} not found')

@api.patch('/api/presets/{pid}', tags=['preset'])
def set_preset(update: models.PresetUpdate, ctrl: Api = Depends(get_ctrl), pid: int = params.PresetID) -> models.Status:
  """ Update a preset's configuration (preset=**pid**) """
  return code_response(ctrl, ctrl.set_preset(pid, update))

@api.delete('/api/presets/{pid}', tags=['preset'])
def delete_preset(ctrl: Api = Depends(get_ctrl), pid: int = params.PresetID) -> models.Status:
  """ Delete a preset """
  return code_response(ctrl, ctrl.delete_preset(pid))

@api.post('/api/presets/{pid}/load', tags=['preset'])
def load_preset(ctrl: Api = Depends(get_ctrl), pid: int = params.PresetID) -> models.Status:
  """ Load a preset configuration """
  return code_response(ctrl, ctrl.load_preset(pid))

# PA

@api.post('/api/announce', tags=['announce'])
def announce(announcement: models.Announcement, ctrl: Api = Depends(get_ctrl)) -> models.Status:
  """ Make an announcement """
  return code_response(ctrl, ctrl.announce(announcement))

# Info

@api.get('/api/info', tags=['status'])
def get_info(ctrl: Api = Depends(get_ctrl)) -> models.Info:
  """ Get additional information """
  return code_response(ctrl, ctrl.get_info())

@app.get('/debug')
def debug():
  """ Returns debug status and configuration. """
  debug_file = pathlib.Path.home().joinpath(".config/amplipi/debug.json")
  if not debug_file.exists():
    return {}
  try:
    with open(debug_file) as f:
        return json.load(f)
  except:
    return {}

# include all routes above

app.include_router(api)

# API Documentation

def get_body_model(route: APIRoute) -> Optional[Dict[str, Any]]:
  """ Get json model for the body of an api request """
  try:
    if route.body_field:
      json_model = route.body_field.type_.schema_json()
      return json.loads(json_model)
    return None
  except:
    return None

def get_response_model(route: APIRoute) -> Optional[Dict[str, Any]]:
  """ Get json model for the response of an api request """
  try:
    if route.response_field:
      json_model = route.response_field.type_.schema_json()
      return json.loads(json_model)
    return None
  except:
    return None

def add_creation_examples(openapi_schema, route: APIRoute) -> None:
  """ Add creation examples for a given route (for modifying request types) """
  req_model = get_body_model(route)
  if req_model and ('examples' in req_model or 'creation_examples' in req_model):
    if 'creation_examples' in req_model: # prefer creation examples for POST request, this allows us to have different examples for get response and creation requests
      examples = req_model['creation_examples']
    else:
      examples = req_model['examples']
    for method in route.methods:
      # Only POST, PATCH, and PUT methods have a request body
      if method in {"POST", "PATCH", "PUT"}:
        openapi_schema['paths'][route.path][method.lower()]['requestBody'][
        'content']['application/json']['examples'] = examples

def add_response_examples(openapi_schema, route: APIRoute) -> None:
  """ Add response examples for a given route """
  resp_model = get_response_model(route)
  if resp_model and 'examples' in resp_model:
    examples = resp_model['examples']
    for method in route.methods:
      openapi_schema['paths'][route.path][method.lower()]['responses']['200'][
        'content']['application/json']['examples'] = examples
  if route.path in ['/api/zones', '/api/groups', '/api/sources', '/api/streams', '/api/presets']:
    if 'get' in  openapi_schema['paths'][route.path]:
      piece = route.path.replace('/api/', '')
      example_status = list(models.Status.Config.schema_extra['examples'].values())[0]['value']
      openapi_schema['paths'][route.path]['get']['responses']['200'][
          'content']['application/json']['example'] = {piece: example_status[piece]}

def get_live_examples(tags: List[Union[str, Enum]]) -> Dict[str, Dict[str, Any]]:
  """ Create a list of examples using the live configuration """
  live_examples = {}
  for tag in tags:
    for i in get_ctrl().get_items(str(tag)) or []:
      if isinstance(i.name, str):
        if isinstance(i, models.Stream):
          live_examples[i.name] = {'value': i.id, 'summary': f'{i.name} - {i.type}'}
        else:
          live_examples[i.name] = {'value': i.id, 'summary': i.name}
  return live_examples

def get_xid_param(route):
  """ Check if path has an Xid parameter """
  id_param = None
  for param_name in route.param_convertors.keys():
    if 'id' in param_name and len(param_name) == 3:
      id_param = param_name
      break
  return id_param

def add_example_params(openapi_schema, route: APIRoute) -> None:
  """ Manually add relevant example parameters based on the current configuration (for paths that require parameters) """
  for method in route.methods:
    xid_param = get_xid_param(route)
    if xid_param:
      # generate examples for that id parameter
      live_examples = get_live_examples(route.tags)
      # find the matching parameter and add the examples to it
      path_method = openapi_schema['paths'][route.path][method.lower()]
      if 'parameters' in path_method:
        for param in path_method['parameters']:
          if param['name'] == xid_param:
            param['examples'] = live_examples

def generate_openapi_spec(add_test_docs=True):
  """ Generate the openapi spec using documentation embedded in the models and routes """
  if app.openapi_schema:
    return app.openapi_schema
  openapi_schema = get_openapi(
    title='AmpliPi',
    version='1.0',
    description="This is the AmpliPi home audio system's control server.",
    routes=app.routes,
    tags=[
      {
        'name': 'status',
        'description': 'The status and configuration of the entire system, including sources, zones, groups, and streams.',
      },
      {
        'name': 'source',
        'description': 'Audio source. Can accept audio input from a local (RCA) connection or any stream. Sources can be connected to one or multiple zones, or connected to nothing at all.',
      },
      {
        'name': 'zone',
        'description': 'Stereo output to a set of speakers, typically a room. Individually controllable with its own volume control. Can be connected to one of the 4 audio sources.',
      },
      {
        'name': 'group',
        'description': '''Group of zones. Grouping allows a set of zones to be controlled together. A zone can belong to multiple groups, allowing for different levels of abstraction, e.g. Guest Bedroom can belong to both the 'Upstairs' and 'Whole House' groups.'''
      },
      {
        'name': 'stream',
        'description': 'Digital stream that can be connected to a source, e.g. Pandora, AirPlay, Spotify, Internet Radio, DLNA.',
      },
      {
        'name': 'preset',
        'description': '''A partial system configuration. Used to load specific configurations, such as "Home Theater" mode where the living room speakers are connected to the TV's audio output.''',
      }
    ],
    servers=[{
      'url': '',
      'description': 'AmpliPi Controller'
    }],
  )

  openapi_schema['info']['contact'] = {
    'email': 'info@micro-nova.com',
    'name':  'Micronova',
    'url':   'http://micro-nova.com',
  }
  openapi_schema['info']['license'] = {
    'name': 'GPL',
    'url':  'https://github.com/micro-nova/AmpliPi/blob/main/COPYING',
  }

  # Manually add examples present in pydancticModel.schema_extra into openAPI schema
  for route in app.routes:
    if isinstance(route, APIRoute):
      add_creation_examples(openapi_schema, route)
      add_response_examples(openapi_schema, route)

  if not add_test_docs:
    return openapi_schema

  for route in app.routes:
    if isinstance(route, APIRoute):
      add_example_params(openapi_schema, route)

  return openapi_schema

YAML_DESCRIPTION = """| # The links in the description below are tested to work with redoc and may not be portable
    This is the AmpliPi home audio system's control server.

    # Configuration

    This web interface allows you to control and configure your AmpliPi device.
    At the moment the API is the only way to configure the AmpliPi.

    ## Try it out!

    __Using this web interface to test API commands:__

      1. Go to an API request
      1. Pick one of the examples
      1. Edit it
      1. Press the try button, it will send an API command/request to the AmpliPi

    __Try getting the status:__

      1. Go to [Status -> Get Status](#get-/api)
      1. Click the Try button, you will see a response below with the full status/config of the AmpliPi controller

    __Try changing a zone's name:__

      1. Go to [Zone -> Update Zone](#patch-/api/zones/-zid-)
      1. Next to **PATH PARAMETERS** click Zone 2 to fill in Zone 2's id
      1. Under **REQUEST BODY** click Example and select "Change Name"
      1. Edit the name to what you want to call the zone
      1. Click the Try button, you will see a response below with the full status/config of the AmpliPi controller

    __Try changing a group's name and zones:__

      1. Go to [Group -> Update Group](#patch-/api/groups/-gid-)
      1. Next to **PATH PARAMETERS** click Group 1 to fill in Group 1's id
      1. Under **REQUEST BODY** click Example and select "Rezone Group"
      1. Edit the name to what you want to call the group
      1. Edit the zones that belong to the group
      1. Click the Try button, you will see a response below with the full status/config of the AmpliPi controller

    __Try creating a new group:__

      1. Go to [Group -> Create Group](#post-/api/group)
      1. Under **REQUEST BODY** click Example and select "Upstairs Group"
      1. Edit the group name or zones array
      1. Click the Try button, you will see a response below with the new group

    __Here are some other things that you might want to change:__

      - [Stream -> Create new stream](#post-/api/stream)
      - [Preset -> Create preset](#post-/api/preset) (Have a look at the model to see what can be added here)
      - [Source -> Set source](#patch-/api/sources/-sid-) (Try updating Source 1's name to "TV")

    # More Info

    Check out all of the different things you can do with this API:

      - [Status](#tag--status)
      - [Source](#tag--source)
      - [Zone](#tag--zone)
      - [Group](#tag--group)
      - [Stream](#tag--stream)
      - [Preset](#tag--preset)

    # OpenAPI

    This API is documented using the OpenAPI specification
"""

@lru_cache(2)
def create_yaml_doc(add_test_docs=True) -> str:
  """ Create the openapi yaml schema intended for display by rapidaoc

  We use yaml here for its human readability.
  """
  openapi = app.openapi()
  # use a placeholder for the description, multiline strings weren't using block formatting
  openapi['info']['description'] = '$REPLACE_ME$'
  yaml_s = yaml.safe_dump(openapi, sort_keys=False, allow_unicode=True)
  # fix the long description
  return yaml_s.replace('$REPLACE_ME$', YAML_DESCRIPTION)

# additional yaml version of openapi.json
# this is much more human readable
@app.get('/openapi.yaml', include_in_schema=False)
def read_openapi_yaml() -> Response:
  """ Read the openapi yaml file

  This much more human readable than the json version """
  return Response(create_yaml_doc(), media_type='text/yaml')

@app.get('/openapi.json', include_in_schema=False)
def read_openapi_json():
  """ Read the openapi json file

  This is slightly easier to process by our test framework """
  return app.openapi()

app.openapi = generate_openapi_spec # type: ignore

# Documentation

@app.get('/doc', include_in_schema=False)
def doc():
  """ Get the API documentation """
  # TODO: add hosted python docs as well
  return FileResponse(f'{TEMPLATE_DIR}/rest-api-doc.html')

class RawHTML:
  """ Workaround for an HTML string, Jinja will escape normal strings """
  def __init__(self, html):
    self.html = html
  def __html__(self):
    return self.html

# Identity - allows ui customization
identity : Dict[str, Union[str, RawHTML]] = {
  'name': 'AmpliPi',
  'website': 'http://www.amplipi.com',
  'html_logo': '<span class="text-white">Ampli</span><span class="text-danger">Pi</span>'
}
# Load fields from special identity file (if it exists), falling back to default values above
try:
  with open(os.path.join(USER_CONFIG_DIR, 'identity'), encoding='utf-8') as identity_file:
    potential_identity = json.load(identity_file)
    for key, val in identity.items():
      identity[key] = potential_identity.get(key, val)
except FileNotFoundError:
  pass
except Exception as e:
  print(f'Error loading identity file: {e}')
# escape html fields
for key in identity:
  if 'html' in key:
    identity[key] = RawHTML(identity[key])

# Website
<<<<<<< HEAD
app.mount('/', StaticFiles(directory=WEB_DIR, html=True), name='web')

# @app.get('/', include_in_schema=False)
# @app.get('/{src}', include_in_schema=False)
# def view(request: Request, ctrl: Api = Depends(get_ctrl), src: int = 0):
#   """ Webapp main view """
#   state = ctrl.get_state()
#   context = {
#     # needed for template to make response
#     'request': request,
#     'identity': identity,
#     # simplified amplipi state
#     'cur_src': src,
#     'sources': state.sources,
#     'zones': state.zones,
#     'groups': state.groups,
#     'presets': state.presets,
#     'inputs': [ctrl.get_inputs(src) for src in state.sources],
#     'unused_groups': [unused_groups(ctrl, src.id) for src in state.sources if src.id is not None],
#     'unused_zones': [unused_zones(ctrl, src.id) for src in state.sources if src.id is not None],
#     'ungrouped_zones': [ungrouped_zones(ctrl, src.id) for src in state.sources if src.id is not None],
#     'song_info': [src.info for src in state.sources if src.info is not None], # src.info should never be None
#     'version': state.info.version if state.info else 'unknown',
#     'min_vol': models.MIN_VOL_F,
#     'max_vol': models.MAX_VOL_F,
#   }
#   return templates.TemplateResponse('index.html.j2', context, media_type='text/html')
=======

@app.get('/', include_in_schema=False)
@app.get('/{src}', include_in_schema=False)
def view(request: Request, ctrl: Api = Depends(get_ctrl), src: int = 0):
  """ Webapp main view """
  state = ctrl.get_state()
  displayed_sources = [src for src in state.sources if src.id is not None and src.id < models.MAX_REAL_SOURCES]
  displayed_source_ids = [src.id for src in state.sources if src.id is not None and src.id < models.MAX_REAL_SOURCES]
  context = {
    # needed for template to make response
    'request': request,
    'identity': identity,
    # simplified amplipi state
    'cur_src': src,
    'sources': displayed_sources,
    'zones': state.zones,
    'groups': state.groups,
    'presets': state.presets,
    'inputs': [ctrl.get_inputs(src) for src in displayed_sources],
    'unused_groups': [unused_groups(ctrl, src_id) for src_id in displayed_source_ids],
    'unused_zones': [unused_zones(ctrl, src_id) for src_id in displayed_source_ids],
    'ungrouped_zones': [ungrouped_zones(ctrl, src_id) for src_id in displayed_source_ids],
    'song_info': [src.info for src in displayed_sources if src.info is not None], # src.info should never be None
    'version': state.info.version if state.info else 'unknown',
    'min_vol': models.MIN_VOL_F,
    'max_vol': models.MAX_VOL_F,
  }
  return templates.TemplateResponse('index.html.j2', context, media_type='text/html')
>>>>>>> 98e6f251

def create_app(mock_ctrl=None, mock_streams=None, config_file=None, delay_saves=None, settings: models.AppSettings = models.AppSettings()) -> FastAPI:
  """ Create the AmpliPi web app with a specific configuration """
  # specify old parameters
  if mock_ctrl is not None:
    settings.mock_ctrl = mock_ctrl
  if mock_streams is not None:
    settings.mock_streams = mock_streams
  if config_file is not None:
    settings.config_file = config_file
  if delay_saves is not None:
    settings.delay_saves = delay_saves
  get_ctrl().reinit(settings, change_notifier=notify_on_change)
  return app

# Shutdown

@app.on_event('shutdown')
def on_shutdown():
  print('Shutting down AmpliPi')
  # gracefully shutdown the underlying controller
  _ctrl = get_ctrl()
  get_ctrl.cache_clear()
  del _ctrl
  print('webserver shutdown complete')

# MDNS

def get_ip_info(iface: str = 'eth0') -> Tuple[Optional[str], Optional[str]]:
  """ Get the IP address of interface @iface """
  try:
    info = ni.ifaddresses(iface)
    return info[ni.AF_INET][0].get('addr'), info[ni.AF_LINK][0].get('addr')
  except:
    return None, None

def advertise_service(port, que: Queue):
  """ Advertise the AmpliPi api via zeroconf, can be verified with 'avahi-browse -ar'
      Expected to be run as a seperate process, eg:

          q = Queue()
          ad = Process(target=amplipi.app.advertise_service, args=(5000, q))
          ad.start()
          ...
          q.put('done')
          ad.join()
  """
  hostname = f'{gethostname()}.local'
  url = f'http://{hostname}'

  # search for the best interface to advertise on
  ifaces = ['eth0', 'wlan0'] # default pi interfaces
  try:
    for iface in ni.interfaces():
      if iface.startswith('w') or iface.startswith('e'):
        ifaces.append(iface)
  except:
    pass
  ip_addr, mac_addr = None, None
  for iface in ifaces:
    ip_addr, mac_addr = get_ip_info(iface)
    if ip_addr and mac_addr:
      break # take the first good interface found

  if not ip_addr:
    print(f'AmpliPi zeroconf - unable to register service on one of {ifaces}, \
            they all are either not available or have no IP address.')
    print(f'AmpliPi zeroconf - is this running on AmpliPi?')
    ip_addr = '0.0.0.0' # Any hosted ip on this device
  if port != 80:
    url += f':{port}'
  info_deprecated = ServiceInfo(
    '_http._tcp.local.',
    # this is named AmpliPi-api to distinguish from the common Spotify/Airport name of AmpliPi
    'amplipi-api._http._tcp.local.',
    addresses=[inet_aton(ip_addr)],
    port=port,
    properties={
      # standard info
      'path': '/api/',
      # extra info - for interfacing
      'name': 'AmpliPi',
      'vendor': 'MicroNova',
      'version': utils.detect_version(),
      # extra info - for user
      'web_app': url,
      'documentation': f'{url}/doc'
    },
    server=f'{hostname}.', # Trailing '.' is required by the SRV_record specification
  )

  info = ServiceInfo(
    # use a custom type to easily support multiple amplipi device enumeration
    '_amplipi._tcp.local.',
    # this is named AmpliPi-api to distinguish from the common Spotify/Airport name of AmpliPi
    f'amplipi-{str(mac_addr).lower()}._amplipi._tcp.local.',
    addresses=[inet_aton(ip_addr)],
    port=port,
    properties={
      # standard info
      'path': '/api/',
      # extra info - for interfacing
      'name': 'AmpliPi',
      'vendor': 'MicroNova',
      'version': utils.detect_version(),
      # extra info - for user
      'web_app': url,
      'documentation': f'{url}/doc'
    },
    server=f'{hostname}.', # Trailing '.' is required by the SRV_record specification
  )

  print(f'AmpliPi zeroconf - registering service: {info}')
  # right now the AmpliPi webserver is ipv4 only
  zeroconf = Zeroconf(ip_version=IPVersion.V4Only, interfaces=[ip_addr])
  zeroconf.register_service(info_deprecated, cooperating_responders=True)
  zeroconf.register_service(info)
  print('AmpliPi zeroconf - finished registering service')
  try:
    while que.empty():
      sleep(0.1)
  except:
    pass
  finally:
    print('AmpliPi zeroconf - unregistering service')
    zeroconf.unregister_service(info)
    zeroconf.close()

if __name__ == '__main__':
  """ Create the openapi yaml file describing the AmpliPi API """
  parser = argparse.ArgumentParser(description="Create AmpliPi's openapi spec in YAML")
  parser.add_argument('file', type=argparse.FileType('w'))
  args = parser.parse_args()
  with args.file as file:
    file.write(create_yaml_doc(add_test_docs=False))<|MERGE_RESOLUTION|>--- conflicted
+++ resolved
@@ -94,22 +94,16 @@
       kwargs["response_model_exclude_none"] = True
       return super().add_api_route(path, endpoint, **kwargs)
 
-def check_srcs_equal(id1: Optional[int], id2: Optional[int]) -> bool:
-  """ Check if two sources are equal """
-  if id1 is None or id2 is None:
-    return id1 == id2
-  return (id1 % models.MAX_REAL_SOURCES) == (id2 % models.MAX_REAL_SOURCES)
-
 # Helper functions
 def unused_groups(ctrl: Api, src: int) -> Dict[int, str]:
   """ Get groups that are not connected to src """
   groups = ctrl.status.groups
-  return {g.id : g.name for g in groups if not check_srcs_equal(g.source_id, src) and g.id  is not None}
+  return {g.id : g.name for g in groups if g.source_id != src and g.id  is not None}
 
 def unused_zones(ctrl: Api, src: int) -> Dict[int, str]:
   """ Get zones that are not conencted to src """
   zones = ctrl.status.zones
-  return {z.id : z.name for z in zones if not check_srcs_equal(z.source_id, src) and z.id is not None and not z.disabled}
+  return {z.id : z.name for z in zones if z.source_id != src and z.id is not None and not z.disabled}
 
 def ungrouped_zones(ctrl: Api, src: int) -> List[models.Zone]:
   """ Get zones that are connected to src, but don't belong to a full group """
@@ -118,10 +112,10 @@
   # get all of the zones that belong to this sources groups
   grouped_zones: Set[int] = set()
   for group in groups:
-    if check_srcs_equal(group.source_id, src):
+    if group.source_id == src:
       grouped_zones = grouped_zones.union(group.zones)
   # get all of the zones connected to this soource
-  source_zones = {z.id for z in zones if check_srcs_equal(z.source_id, src)}
+  source_zones = {z.id for z in zones if z.source_id == src}
   # return all of the zones connected to this source that aren't in a group
   ungrouped_zones_ = source_zones.difference(grouped_zones)
   return [zones[z] for z in ungrouped_zones_ if z is not None and not zones[z].disabled]
@@ -785,7 +779,6 @@
     identity[key] = RawHTML(identity[key])
 
 # Website
-<<<<<<< HEAD
 app.mount('/', StaticFiles(directory=WEB_DIR, html=True), name='web')
 
 # @app.get('/', include_in_schema=False)
@@ -813,36 +806,6 @@
 #     'max_vol': models.MAX_VOL_F,
 #   }
 #   return templates.TemplateResponse('index.html.j2', context, media_type='text/html')
-=======
-
-@app.get('/', include_in_schema=False)
-@app.get('/{src}', include_in_schema=False)
-def view(request: Request, ctrl: Api = Depends(get_ctrl), src: int = 0):
-  """ Webapp main view """
-  state = ctrl.get_state()
-  displayed_sources = [src for src in state.sources if src.id is not None and src.id < models.MAX_REAL_SOURCES]
-  displayed_source_ids = [src.id for src in state.sources if src.id is not None and src.id < models.MAX_REAL_SOURCES]
-  context = {
-    # needed for template to make response
-    'request': request,
-    'identity': identity,
-    # simplified amplipi state
-    'cur_src': src,
-    'sources': displayed_sources,
-    'zones': state.zones,
-    'groups': state.groups,
-    'presets': state.presets,
-    'inputs': [ctrl.get_inputs(src) for src in displayed_sources],
-    'unused_groups': [unused_groups(ctrl, src_id) for src_id in displayed_source_ids],
-    'unused_zones': [unused_zones(ctrl, src_id) for src_id in displayed_source_ids],
-    'ungrouped_zones': [ungrouped_zones(ctrl, src_id) for src_id in displayed_source_ids],
-    'song_info': [src.info for src in displayed_sources if src.info is not None], # src.info should never be None
-    'version': state.info.version if state.info else 'unknown',
-    'min_vol': models.MIN_VOL_F,
-    'max_vol': models.MAX_VOL_F,
-  }
-  return templates.TemplateResponse('index.html.j2', context, media_type='text/html')
->>>>>>> 98e6f251
 
 def create_app(mock_ctrl=None, mock_streams=None, config_file=None, delay_saves=None, settings: models.AppSettings = models.AppSettings()) -> FastAPI:
   """ Create the AmpliPi web app with a specific configuration """
