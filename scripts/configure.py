#!/usr/bin/python3

""" Update Amplipi's configuration on the raspberry pi or your test setup

This script is initially designed to support local git installs, pi installs, and amplipi installs
"""
import platform
import subprocess
import os
import pathlib
import pwd # username
import glob
from typing import List, Union, Tuple, Dict, Any, Optional
import time
import re
import sys
import requests

# pylint: disable=broad-except
# pylint: disable=bare-except


RSYSLOG_CFG = """# /etc/rsyslog.conf configuration file for rsyslog
# Created by AmpliPi installer
#  Drastically limits logging to any local files while maintaining
# remote logging capabilities.
#
# For more information install rsyslog-doc and see
# /usr/share/doc/rsyslog-doc/html/configuration/index.html


#################
#### MODULES ####
#################

module(load="imuxsock") # provides support for local system logging
module(load="imklog")   # provides kernel logging support

###########################
#### GLOBAL DIRECTIVES ####
###########################

#
# Use traditional timestamp format.
# To enable high precision timestamps, comment out the following line.
#
$ActionFileDefaultTemplate RSYSLOG_TraditionalFileFormat

#
# Set the default permissions for all log files.
#
$FileOwner root
$FileGroup adm
$FileCreateMode 0640
$DirCreateMode 0755
$Umask 0022

#
# Where to place spool and state files
#
$WorkDirectory /var/spool/rsyslog

#
# Include all config files in /etc/rsyslog.d/
#
$IncludeConfig /etc/rsyslog.d/*.conf


###############
#### RULES ####
###############

# Emergencies are sent to everybody logged in.
#
*.emerg                         :omusrmsg:*

"""

_os_deps: Dict[str, Dict[str, Any]] = {
  'base' : {
    'apt' : ['python3-pip', 'python3-venv', 'curl', 'authbind',
             'python3-pil', 'libopenjp2-7', # Pillow dependencies
             'libatlas-base-dev',           # numpy dependencies
             'stm32flash',                  # Programming Preamp Board
             'xkcdpass',                    # Random passphrase generation
             'systemd-journal-remote',      # Remote/web based log access
             'jq',                          # JSON parser used in check-release script
             # pygobject dependencies (Spotifyd)
             'libgirepository1.0-dev', 'libcairo2-dev',
            ],
  },
  'logging' : {
    'script' : [
      'echo "reconfiguring secondary logging utility rsyslog to only allow remote logging"',
      f"echo '{RSYSLOG_CFG}' | sudo tee /etc/rsyslog.conf",
      'sudo systemctl enable rsyslog.service', # just in case it was disabled...
      'sudo systemctl restart rsyslog.service',

      'echo "reconfiguring journald to only log to RAM"',
      r'echo -e "[Journal]\nStorage=volatile\nRuntimeMaxUse=64M\nForwardToConsole=no\nForwardToWall=no\n" | sudo tee /etc/systemd/journald.conf',
      'sudo systemctl enable systemd-journald.service',
      'sudo systemctl restart systemd-journald.service',

      'echo "enable socket to the journald server to allow easy access to system logs"',
      'sudo systemctl enable systemd-journal-gatewayd.socket',
      'sudo systemctl restart systemd-journal-gatewayd.socket',

      'echo "deleting some old logs"',
      'sudo journalctl --rotate',
      'sudo journalctl --vacuum-time=10m',
      'sudo rm /var/log/daemon*   && echo "removed daemon logs" || echo ok',
      'sudo rm /var/log/syslog*   && echo "removed syslogs"     || echo ok',
      'sudo rm /var/log/messages* && echo "removed messages"    || echo ok',
      'sudo rm /var/log/user*     && echo "removed user logs"   || echo ok',
    ]
  },
  # streams
  # TODO: can stream dependencies be aggregated from the streams themselves?
  'pandora' : {
    'apt' : [ 'pianobar']
  },
  'airplay' : {
    'apt' : [ 'shairport-sync'],
    'copy' : [{'from': 'bin/ARCH/shairport-sync-ap2', 'to': 'streams/shairport-sync-ap2'},
              {'from': 'bin/ARCH/shairport-sync', 'to': 'streams/shairport-sync'}],
    'script': [
        'if which nqptp  > /dev/null; then exit 0; fi',
        'pushd $(mktemp --directory)',
        'git clone https://github.com/mikebrady/nqptp.git',
        'pushd nqptp',
        'autoreconf -fi',
        './configure --with-systemd-startup',
        'make',
        'sudo make install',
        'sudo systemctl enable nqptp && sudo systemctl restart nqptp',
        'popd',
        'popd',
    ]
  },
  'internet_radio' : {
    'apt' : [ 'vlc' ]
  },
  'fmradio' : {
    'apt' : [ 'rtl-sdr', 'git', 'build-essential', 'autoconf', 'libsndfile1-dev', 'libliquid-dev' ],
    'script' : [
      'if ! which redsea  > /dev/null; then', # TODO: check version
      '  echo "Installing redsea"',
      '  cd /tmp',
      '  git clone --depth 1 https://github.com/windytan/redsea.git',
      '  cd redsea',
      '  ./autogen.sh && ./configure && make',
      '  sudo make install',
      '  sudo wget https://raw.githubusercontent.com/osmocom/rtl-sdr/master/rtl-sdr.rules -P /etc/udev/rules.d/',
      '  sudo udevadm control --reload-rules',
      '  sudo udevadm trigger',
      'fi',
    ]
  },
  'lms' : {
    'apt': ['libcrypt-openssl-rsa-perl', 'libio-socket-ssl-perl'], # needed for ShairTunes2W support
    'script' : [
      'if [ ! $(dpkg-query --show --showformat=\'${Status}\' logitechmediaserver | grep -q installed) ]; then '
      '  wget https://storage.googleapis.com/amplipi-deb/pool/main/l/logitechmediaserver/logitechmediaserver_8.4.0~1700477852_all.deb -O /tmp/logitechmediaserver_8.4.0.deb',
      '  sudo dpkg -i /tmp/logitechmediaserver_8.4.0.deb',
      '  if [ ! -e /home/pi/.config/amplipi/lms_mode ] ; then sudo systemctl disable logitechmediaserver; fi',
      '  if [ ! -e /home/pi/.config/amplipi/lms_mode ] ; then sudo systemctl stop logitechmediaserver; fi',
      'fi',
      'wget https://storage.googleapis.com/amplipi-deb/pool/main/s/squeezelite/squeezelite_1.9.9-1449_armhf.deb -O /tmp/squeezelite_1.9.9-1449_armhf.deb',
      'sudo dpkg -i /tmp/squeezelite_1.9.9-1449_armhf.deb',
      'sudo systemctl stop squeezelite',
      'sudo systemctl disable squeezelite',
    ]
  },
  'dlna' : {
    'apt' : [ 'uuid-runtime', 'build-essential', 'autoconf', 'automake', 'libtool', 'pkg-config',
              'libupnp-dev', 'libgstreamer1.0-dev', 'gstreamer1.0-plugins-base',
              'gstreamer1.0-plugins-good', 'gstreamer1.0-plugins-bad', 'gstreamer1.0-plugins-ugly',
              'gstreamer1.0-libav', 'gstreamer1.0-alsa', 'git' ],
    'script' : [
      'if [ ! -d "gmrender-resurrect" ] ; then',
      '  git clone https://github.com/hzeller/gmrender-resurrect.git gmrender-resurrect',
      '  cd gmrender-resurrect',
      'else',
      '  cd gmrender-resurrect',
      '  git pull https://github.com/hzeller/gmrender-resurrect.git',
      'fi',
      './autogen.sh',
      './configure',
      'make',
      'sudo make install',
    ],
  },
  'plexamp' : {
    # TODO: do a full install of plexamp, the partial install below is not useful
    # 'script' : [ './streams/plexamp_nodeinstall.bash' ]
  },
  'spotify' : {
    'copy' : [{'from': 'bin/ARCH/spotifyd', 'to': 'streams/spotifyd'}],
  },
  'bluetooth' : {
    'amplipi_only' : True,
    'apt' : [ 'libsndfile1', 'libsndfile1-dev', 'libbluetooth-dev', 'bluealsa', 'python-dbus',
              'libasound2-dev', 'git', 'autotools-dev', 'automake', 'libtool', 'm4' ],
    'script' : [
      # referencing arm here is okay because bluetooth is marked as 'amplipi_only'
      'sudo cp bin/arm/rtl8761b_fw /lib/firmware/rtl_bt/rtl8761b_fw.bin',
      'sudo cp bin/arm/rtl8761b_config /lib/firmware/rtl_bt/rtl8761b_config.bin',
      'sudo cp config/bluetooth/main.conf /etc/bluetooth/main.conf',
      # TODO: investigate where to put these services
      'sudo cp config/bluetooth/bluealsa.service /lib/systemd/system/',
      'sudo cp streams/bluetooth_agent /usr/local/bin/',
      'sudo cp config/bluetooth/bluetooth_agent.service /etc/systemd/system/',

      # Install SBC
      'if ! [ -e /usr/local/lib/libsbc.so.1.3.1 ]',
      'then',
        'echo Installing SBC...',
        'pushd $(mktemp --directory)',
        'git clone https://git.kernel.org/pub/scm/bluetooth/sbc.git',
        'cd sbc',
        'git checkout 8dc5d5ba381512ad5b1afa45c63ec6b0a3833244',  # sbc release 2.0
        'sudo ./bootstrap-configure',
        'sudo ./configure',
        'sudo make',
        'sudo make install',
        'popd',
      'else',
        'echo SBC already installed, skipping installation.',
      'fi',

      # Add pi user to bluetooth group so we don't need to run sudo
      'sudo usermod -G bluetooth -a pi',

      'sudo chmod +x /usr/local/bin/bluetooth_agent',

      'sudo systemctl enable bluetooth',
      'sudo systemctl enable bluealsa',
      'sudo systemctl enable bluetooth_agent',
    ]
  }
}

def _check_and_update_streamer(env):
  """Check if this is a streamer (no preamp firmware)"""
  is_streamer_path = os.path.join(os.path.expanduser('~'), '.config', 'amplipi', 'is_streamer')
  env['is_streamer'] = os.path.exists(is_streamer_path)

def _check_and_setup_platform():
  script_dir = os.path.dirname(os.path.realpath(__file__))
  env = {
    'user': pwd.getpwuid(os.getuid()).pw_name,
    'has_apt': False,
    'is_git_repo': False,
    'platform_supported': False,
    'script_dir': script_dir,
    'base_dir': script_dir.rsplit('/', 1)[0],
    'is_amplipi': False,
    'is_streamer': False,
    'arch': 'unknown',
  }

  # Get the platform name
  # - example pi output: Linux-5.4.51-v7+-armv7l-with-debian-10.4
  # - example ubuntu output: Linux-5.4.0-66-generic-x86_64-with-Ubuntu-18.04-bionic
  lplatform = platform.platform().lower()

  # Figure out what platform we are on since we expect to be on a raspberry pi or a debian based development system
  if 'linux' in lplatform:
    if 'x86_64' in lplatform:
      apt = subprocess.run('which apt-get'.split(), check=True)
      env['arch'] = 'x64'
      if apt:
        env['has_apt'] = True
        env['platform_supported'] = True
    elif 'armv7l' in lplatform and 'debian' in lplatform:
      env['arch'] = 'arm'
      env['platform_supported'] = True
      env['has_apt'] = True
      env['is_amplipi'] = 'amplipi' in platform.node() # checks hostname

  _check_and_update_streamer(env)

  return env

class Task:
  """ Task runner for scripted installation tasks """
  def __init__(self, name: str, args:Optional[List[str]]=None, multiargs=None, output='', success=False, wd=None, shell=False):
    # pylint: disable=too-many-arguments
    self.name = name
    if multiargs:
      assert args is None
      self.margs = multiargs
    elif args is not None:
      self.margs = [args]
    else:
      self.margs = [[]]
    self.output = output
    self.success = success
    self.wd = wd
    self.shell = shell

  def __str__(self):
    desc = f"{self.name} : {self.margs}" if len(self.margs) > 0 else f"{self.name} :"
    for line in self.output.splitlines():
      if line:
        desc += f'\n  {line}'
    if not self.success:
      desc += '\n  Error: Task Failed'
    return desc

  def run(self):
    """ Run the command line task or tasks sequentially and keep track of failures, stops at the first failure"""
    for args in self.margs:
      out = subprocess.run(args, cwd=self.wd, shell=self.shell, check=False,
                           stdout=subprocess.PIPE, stderr=subprocess.STDOUT)
      self.output += out.stdout.decode()
      self.success = out.returncode == 0
      if not self.success:
        break
    return self

def _setup_loopbacks(base_dir) -> List[Task]:
  """ Configure ALSA loopbacks using snd_aloop kernel module """
  return [Task('copy loopback module configuration', multiargs=[
              f'sudo cp {base_dir}/config/modules.conf /etc/modules'.split(),
              f'sudo cp {base_dir}/config/sound.conf /etc/modprobe.d/sound.conf'.split(),
          ]).run()]

def _install_os_deps(env, progress, deps=_os_deps.keys()) -> List[Task]:
  def print_progress(tasks):
    progress(tasks)
    return tasks
  tasks = []
  # TODO: add extra apt repos
  # find latest apt packages. --allow-releaseinfo-change automatically allows the following change:
  # Repository 'http://raspbian.raspberrypi.org/raspbian buster InRelease' changed its 'Suite' value from 'stable' to 'oldstable'
  tasks += print_progress([Task('get latest debian packages', 'sudo apt-get update --allow-releaseinfo-change'.split()).run()])

  # Upgrade current packages
  print_progress([Task("upgrading debian packages, this will take 10+ minutes", success=True)])
  tasks += print_progress([Task('upgrade debian packages', 'sudo apt-get dist-upgrade --assume-yes'.split()).run()])

  # organize stuff to install
  packages = set()
  files = []
  scripts: Dict[str, List[str]] = {}
  for dep in deps:
    install_steps = _os_deps[dep]
    if install_steps.get('amplipi_only', False) and not env['is_amplipi']:
      continue
    if 'copy' in install_steps:
      files += install_steps['copy']
    if 'apt' in install_steps:
      packages.update(install_steps['apt'])
    if 'script' in install_steps:
      scripts[dep] = install_steps['script']

  # copy files
  for file in files:
    _from = file['from'].replace('ARCH', env['arch'])
    _to = file['to']
    # prepend home to relative paths
    if _from[0] != '/':
      _from = f"{env['base_dir']}/{_from}"
    if _to[0] != '/':
      _to = f"{env['base_dir']}/{_to}"
    tasks += print_progress([Task(f"copy -f {_from} to {_to}", f"cp -f {_from} {_to}".split()).run()]) # shairport needs the -f if it is running
  if env['is_amplipi']:
    # copy alsa configuration file
    _from = f"{env['base_dir']}/config/asound.conf"
    _to = "/etc/asound.conf"
    tasks += print_progress([Task(f"copy {_from} to {_to}", f"sudo cp {_from} {_to}".split()).run()])
    # fix usb soundcard name
    usb_audio_rule_path = '/etc/udev/rules.d/85-amplipi-usb-audio.rules'
    if not os.path.exists(usb_audio_rule_path):
      _from = f"{env['base_dir']}/config/85-amplipi-usb-audio.rules"
      _to = usb_audio_rule_path
      tasks += print_progress([Task('fix usb soundcard id', multiargs=[
        f"sudo cp {_from} {_to}".split(),               # add new rule (udev watches this directory for changes)
        'sudo udevadm trigger -s sound -c add'.split(), # trigger an 'add' action on the 'sound' subsystem
        'udevadm settle'.split(),                       # wait for udev rules to fire and settle
      ]).run()])
    # disable pulseaudio (it was muting some inputs and is not needed)
    tasks += print_progress([Task('disable pulseaudio', multiargs=[
        'systemctl --user mask pulseaudio.socket'.split(),
        'systemctl --user mask pulseaudio.service'.split(),
      ]).run()])
    # serial port permission granting
    tasks.append(Task('Check serial permissions', 'groups'.split()).run())
    tasks[-1].success = 'pi' in tasks[-1].output
    if not tasks[-1].success:
      tasks += print_progress([Task("Giving pi serial permission. !!!AmpliPi will need to be restarted after this!!!", "sudo gpasswd -a pi dialout".split()).run()])
      return tasks
    # setup tmpfs (ram disk)
    tasks += print_progress(_setup_tmpfs(env['base_dir']))
    # setup crontab - Replace the entire Pi user's crontab with AmpliPi's config/crontab
    # and point it to the AmpliPi install location's script directory.
    tasks += print_progress([Task("Setting up crontab", [f"cat {env['base_dir']}/config/crontab | sed 's@SCRIPTS_DIR@{env['base_dir']}/scripts@' | crontab -"], shell=True).run()])
    # setup loopbacks
    tasks += print_progress(_setup_loopbacks(env['base_dir']))
  # install debian packages
  tasks += print_progress([Task('install debian packages', 'sudo apt-get install -y'.split() + list(packages)).run()])

  # Run scripts
  for dep, script in scripts.items():
    sh_loc = f'{env["base_dir"]}/install_{dep}.sh'
    with open(sh_loc, 'a') as sh:
      for scrap in script:
        sh.write(scrap + '\n')
    shargs = f'bash {sh_loc}'.split()
    clean = f'rm {sh_loc}'.split()
    tasks += print_progress([Task(f'run {dep} install script', args=shargs, wd=env['base_dir']).run()])
    tasks += print_progress([Task(f'remove {dep} temporary script', args=clean, wd=env['base_dir']).run()])

  # cleanup
  sp_check_tasks, sp_active = _service_status('shairport-sync', system=True)
  tasks += sp_check_tasks
  if sp_active:
    # shairport-sync install sets up a daemon we need to stop, remove it
    tasks += print_progress(_stop_service('shairport-sync', system=True))
    tasks += print_progress(_disable_service('shairport-sync', system=True))

  return tasks

def _install_python_deps(env: dict, deps: List[str]):
  tasks = []
  if len(deps) > 0:
    last_dir = os.path.abspath(os.curdir)
    os.chdir(env['script_dir'])
    tasks += [Task('install python packages', 'bash install_python_deps.bash'.split()).run()]
    os.chdir(last_dir)
  return tasks

def _add_desktop_icon(env, directory: pathlib.Path, name, command) -> Task:
  """ Add a desktop icon to the pi """
  entry = f"""[Desktop Entry]
Name={name}
Icon=lxterminal
Exec=lxterminal -t "{name}" --working-directory={env["base_dir"]} -e {command}
Type=Application
Terminal=false
Categories=Utility;
"""
  success = True
  try:
    filepath = directory.joinpath(f'{name}.desktop')
    with open(f'{filepath}', 'w') as icon:
      icon.write(entry)
  except Exception:
    success = False
  return Task(f'Add desktop icon for {name}', success=success)

def _setup_tmpfs(base_dir):
  """ Adds tmpfs entries used by AmpliPi to /etc/fstab """
  # Warning: these hide the existing filesystem,
  # if anything is already present at the path created.
  tmpfs_opts = 'defaults,noatime,uid=pi,gid=pi,size=100M'
  conf_entry = f'amplipi/config {base_dir}/config/srcs tmpfs {tmpfs_opts} 0 0'
  web_entry = f'amplipi/web {base_dir}/web/generated tmpfs {tmpfs_opts} 0 0'
  tasks = [Task('Add tmpfs entries to fstab.', multiargs=[
        'sudo sed -i "/^amplipi/d" /etc/fstab',
        f'echo {conf_entry} | sudo tee -a /etc/fstab',
        f'echo {web_entry} | sudo tee -a /etc/fstab',
        f'mkdir -p {base_dir}/config/srcs {base_dir}/web/generated',
        f'sudo mount -a',
      ], shell=True).run()]
  return tasks

def _web_service(directory: str):
  return f"""\
[Unit]
Description=Amplipi Home Audio System
After=network.target

[Service]
Type=simple
WorkingDirectory={directory}
ExecStart=/usr/bin/authbind --deep {directory}/venv/bin/python -m uvicorn --host 0.0.0.0 --port 80 amplipi.asgi:application
Restart=always

[Install]
WantedBy=default.target
"""

def _update_service(directory: str, port: int=5001):
  return f"""\
[Unit]
Description=Amplipi Software Updater
After=network.target

[Service]
Type=simple
WorkingDirectory={directory}
ExecStart={directory}/venv/bin/python -m uvicorn amplipi.updater.asgi:app --host 0.0.0.0 --port {port}
Restart=on-abort

[Install]
WantedBy=default.target
"""

def _display_service(directory: str):
  return f"""\
[Unit]
Description=Amplipi Front Panel Display

[Service]
Type=simple
WorkingDirectory={directory}
ExecStart={directory}/venv/bin/python -m amplipi.display.display
Restart=on-abort

[Install]
WantedBy=default.target
"""

def _audiodetector_service(directory: str):
  return f"""\
[Unit]
Description=Amplipi RCA Input Audio Detector
ConditionPathExists=!/home/pi/.config/amplipi/is_streamer

[Service]
Type=simple
WorkingDirectory={directory}/config/srcs
ExecStart={directory}/amplipi/audiodetector/audiodetector
Restart=on-failure
RestartSec=10

[Install]
WantedBy=default.target
"""

def systemctl_cmd(system: bool) -> str:
  """ Get the relevant systemctl command based on @system {True: system, False: user} """
  if system:
    return 'sudo systemctl'
  # user
  return  'systemctl --user'

def _service_status(service: str, system: bool = False) -> Tuple[List[Task], bool]:
  # Status can be: active, reloading, inactive, failed, activating, or deactivating
  cmd = f'{systemctl_cmd(system)} is-active {service}'
  tasks = [Task(f'Check {service} status', cmd.split()).run()]
  # The exit code reflects the status of the service, not the command itself.
  # Just assume the command was run successfully.
  tasks[0].success = True
  active = 'active' in tasks[0].output and not 'inactive' in tasks[0].output
  return (tasks, active)

# Stop a systemd service. By default use the Session (user) session
def _stop_service(name: str, system: bool = False) -> List[Task]:
  service = f'{name}.service'
  tasks, running = _service_status(service, system)
  if running:
    cmd = f'{systemctl_cmd(system)} stop {service}'
    tasks.append(Task(f'Stop {service}', cmd.split()).run())
  return tasks

def _remove_service(name: str) -> List[Task]:
  filename = f'{name}.service'
  directory = pathlib.Path.home().joinpath('.config/systemd/user')
  tasks = [Task(f'Remove {filename}')]
  try:
    # Delete the service file
    pathlib.Path(directory).joinpath(filename).unlink()
    tasks[0].output = f'Removed {filename}'
    tasks[0].success = True
  except Exception as exc:
    tasks[0].output = str(exc)
    tasks[0].success = False
  return tasks

def _enable_service(name: str, system: bool = False) -> List[Task]:
  service = f'{name}.service'
  cmd = f'{systemctl_cmd(system)} enable {service}'
  tasks = [Task(f'Enable {service}', cmd.split()).run()]
  return tasks

def _disable_service(name: str, system: bool = False) -> List[Task]:
  service = f'{name}.service'
  cmd = f'{systemctl_cmd(system)} disable {service}'
  tasks = [Task(f'Disable {service}', cmd.split()).run()]
  return tasks

def _start_restart_service(name: str, restart: bool, test_url: Union[None, str] = None) -> List[Task]:
  service = f'{name}.service'
  if restart:
    tasks = [Task(f'Restart {service}', f'systemctl --user restart {service}'.split()).run()]
  else:
    # just start
    tasks = [Task(f'Start {service}', f'systemctl --user start {service}'.split()).run()]

  # wait a bit, so initial failures are detected before is-active is called
  if tasks[-1].success:
    # we need to check if the service is running
    for _ in range(25): # retry for 5 seconds, giving the service time to start
      task_check, running = _service_status(service)
      if running:
        break
      time.sleep(0.2)
    tasks += task_check
    if test_url and running:
      task = None
      for _ in range(40): # retry for 20 seconds, giving the server time to start
        task = _check_url(test_url)
        if task.success:
          break
        time.sleep(0.5)
      tasks.append(task)
      # we also need to enable the service so that it starts on startup
      tasks += _enable_service(name)
    elif name == 'amplipi':
      tasks[-1].output += "\ntry checking this service failure using 'scripts/run_debug_webserver' on the system"
      tasks.append(Task(f'Check {service} Status', f'systemctl --user status {service}'.split()).run())
    elif 'amplipi-updater' in name:
      tasks[-1].output += "\ntry debugging this service failure using 'scripts/run_debug_updater' on the system"
      tasks.append(Task(f'Check {service} Status', f'systemctl --user status {service}'.split()).run())
  return tasks

def _start_service(name: str, test_url: Union[None, str] = None) -> List[Task]:
  return _start_restart_service(name, restart=False, test_url=test_url)

def _restart_service(name: str, test_url: Union[None, str] = None) -> List[Task]:
  return _start_restart_service(name, restart=True, test_url=test_url)

def _create_dir(directory: str) -> List[Task]:
  tasks = [Task(f'Create directory {directory}')]
  path = pathlib.Path(directory)
  if path.exists():
    tasks[-1].success = True
    tasks[-1].output = f'Directory {directory} already exists'
  else:
    try:
      path.mkdir(parents=True)
      tasks[-1].success = True
      tasks[-1].output = f'Created {directory}'
    except:
      tasks[-1].output = f'Failed to create {directory}'
  return tasks

def _create_service(name: str, config: str) -> List[Task]:
  filename = f'{name}.service'
  directory = pathlib.Path.home().joinpath('.config/systemd/user')
  tasks = []

  # create the systemd directory if it doesn't already exist
  tasks += _create_dir(str(directory))

  # create the service file, overwriting any existing one
  tasks.append(Task(f'Create {filename}'))
  try:
    with directory.joinpath(filename).open('w+') as svc_file:
      svc_file.write(config)
    tasks[-1].success = True
    tasks[-1].output = f'Created {filename}'
  except:
    tasks[-1].output = f'Failed to create {filename}'

  # recreate systemd's dependency tree
  tasks.append(Task('Reload systemd config', 'systemctl --user daemon-reload'.split()).run())
  return tasks

PORT_FILE = '/etc/authbind/byport/80'

def _configure_authbind() -> List[Task]:
  """ Configure access to port 80 so we can run amplipi as a non-root user

  Executes the following commands
  sudo touch /etc/authbind/byport/80
  sudo chmod 777 /etc/authbind/byport/80
  """
  tasks = []
  if not os.path.exists(PORT_FILE):
    tasks.append(Task('Setup autobind', multiargs=[
      f'sudo touch {PORT_FILE}'.split(),
      f'sudo chmod 777 {PORT_FILE}'.split()
    ]).run())
  elif os.stat(PORT_FILE).st_mode != 0o1000777:
    tasks.append(Task('Setup autobind', f'sudo chmod 777 {PORT_FILE}'.split()).run())
  return tasks

# Enable linger so that user manager is started at boot
def _enable_linger(user: str) -> List[Task]:
  return [Task(f'Enable linger for {user} user', f'sudo loginctl enable-linger {user}'.split()).run()]

def _copy_old_config(dest_dir: str) -> None:
  # try to copy the config of the current running amplipi service into base_dir/house.json
  # success is not required since the config will be generated from defaults if missing
  old_dir = subprocess.getoutput('systemctl --user show amplipi | grep WorkingDirectory= | sed s/WorkingDirectory=//')
  if old_dir:
    try:
      subprocess.run(['cp', f'{old_dir}/house.json', f'{dest_dir}/house.json'], check=False)
    except:
      pass

def _check_url(url) -> Task:
  task = Task(f'Check url {url}')
  try:
    req = requests.get(url)
    if req.ok:
      task.output += "\nOk!"
      task.success = True
    else:
      task.output += f"\nError: {req.reason}"
  except:
    task.output = 'Failed to check url, this happens when the server is offline'
  return task

def _check_version(url) -> Task:
  task = Task('Checking version reported by API')
  task.output = f'\nusing: {url}'
  try:
    req = requests.get(url)
    if req.ok:
      reported_version = req.json()['info']['version']
      task.success = True
      task.output += f'\nversion={reported_version}'
  except Exception:
    task.output = 'Failed checking version'
  return task

def _update_web(env: dict, restart_updater: bool, progress) -> List[Task]:
  def print_progress(tasks):
    progress(tasks)
    return tasks
  # try to copy the old config into the potentially new directory
  # This fixes some potential update issues caused by migrating install to a different directory
  # (using the web updated the install dir used to be amplipi-dev2 and is now amplipi-dev)
  _copy_old_config(env['base_dir'])
  tasks = []
  # stop amplipi before reconfiguring authbind
  tasks += print_progress(_stop_service('amplipi'))
  # bringup amplipi and updater separately
  tasks += print_progress(_configure_authbind())
  tasks += print_progress(_create_service('amplipi', _web_service(env['base_dir'])))
  tasks += print_progress(_start_service('amplipi', test_url='http://0.0.0.0'))
  if not tasks[-1].success:
    return tasks
  tasks += print_progress([_check_version('http://0.0.0.0/api')])
  tasks += print_progress(_create_service('amplipi-updater', _update_service(env['base_dir'])))
  if restart_updater:
    tasks += print_progress(_stop_service('amplipi-updater'))
    tasks += print_progress(_start_service('amplipi-updater', test_url='http://0.0.0.0:5001/update'))
  else:
    # start a second updater service and check if it serves a url
    # this allow us to verify the update the updater probably works
    tasks += print_progress(_create_service('amplipi-updater-test', _update_service(env['base_dir'], port=5002)))
    tasks += print_progress(_start_service('amplipi-updater-test', test_url='http://0.0.0.0:5002/update'))
    # stop and disable the service so it doesn't start up on a reboot
    tasks += print_progress(_stop_service('amplipi-updater-test'))
    tasks += print_progress(_remove_service('amplipi-updater-test'))
  if env['is_amplipi']:
    # start the user manager at boot, instead of after first login
    # this is needed so the user systemd services start at boot
    tasks += print_progress(_enable_linger(env['user']))
  return tasks

def _update_display(env: dict, progress) -> List[Task]:
  def print_progress(tasks):
    progress(tasks)
    return tasks
  tasks = []
  tasks += print_progress(_create_service('amplipi-display', _display_service(env['base_dir'])))
  tasks += print_progress(_restart_service('amplipi-display'))
  tasks += print_progress(_enable_service('amplipi-display'))
  if env['is_amplipi']:
    # start the user manager at boot, instead of after first login
    # this is needed so the user systemd services start at boot
    tasks += print_progress(_enable_linger(env['user']))
  return tasks

def _update_audiodetector(env: dict, progress) -> List[Task]:
  """ Create and run the RCA input audio detector service if on AmpliPi hardware """
  def print_progress(tasks):
    progress(tasks)
    return tasks
  if not env['is_amplipi']:
    return [Task(name='Update Audio Detector', output = 'Not on AmpliPi', success=False)]
  tasks = []
  tasks += print_progress([Task('Build audiodetector', f'make -C {env["base_dir"]}/amplipi/audiodetector'.split()).run()])
  tasks += print_progress(_create_service('amplipi-audiodetector', _audiodetector_service(env['base_dir'])))
  tasks += print_progress(_restart_service('amplipi-audiodetector'))
  tasks += print_progress(_enable_service('amplipi-audiodetector'))
  # start the user manager at boot, instead of after first login
  # this is needed so the user systemd services start at boot
  tasks += print_progress(_enable_linger(env['user']))
  return tasks

def _check_password(env: dict, progress) -> List[Task]:
  """ If a random default password hasn't been generated, generate, set, and
      store one. This is just for older AmpliPi versions that didn't get a
      random password set at checkout.
  """
  task = Task('Set a default password')
  task.success = True
  pass_dir = os.path.join(os.path.expanduser('~'), '.config', 'amplipi')
  pass_file = os.path.join(pass_dir, 'default_password.txt')
  if env['user'] != 'pi':
    task.output = 'Not setting a default password: not running as pi user'
  elif not env['is_amplipi']:
    task.output = 'Not setting a default password: not running on AmpliPi'
  elif os.path.exists(pass_file):
    task.output = 'Default password already generated'
  elif not os.path.exists('/run/sshwarn'):
    # no default pass file, but password is not 'raspberry' so already user-set
    task.margs = [f'mkdir -p {pass_dir}'.split(), f'touch {pass_file}'.split()]
    task.run()
  else:
    # at this point the pi default password of 'raspberry' is still set
    task.margs = [f"{env['base_dir']}/scripts/set_pass"]
    task.run()
  progress([task])
  return [task]

def _fw_ver_from_filename(name: str) -> int:
  """ Input: .bin filename, with the pattern 'preamp_X.Y.bin'.
      X = major version, Y = minor version.
      The result is a single integer 256*X + Y
  """
  fw_match = re.search(r'preamp_(\d+)\.(\d+)', name)
  if fw_match is not None and len(fw_match.groups()) >= 2:
    major = int(fw_match[1])
    minor = int(fw_match[2])
    return (major << 8) + minor
  # by default return 0 so non-standard file names won't be considered
  return 0

def _update_firmware(env: dict, progress) -> List[Task]:
  """ If on AmpliPi with preamp hardware, update to the latest firmware """
  task = Task('Flash latest preamp firmware')
  if env['is_amplipi'] and not env['is_streamer']:
    latest_ver = 0
    latest_file = ''
    for f in glob.glob(f"{env['base_dir']}/fw/bin/*.bin"):
      ver = _fw_ver_from_filename(f)
      if ver > latest_ver:
        latest_ver = ver
        latest_file = f
    if latest_ver > 0:
      os.chdir(env['base_dir'])
      task.margs = [f'bash scripts/program_firmware {latest_file}'.split()]
      task.run()
    else:
      task.output = f"Couldn't find any firmware in {env['base_dir']}/fw/bin"
      task.success = False
  else:
    task.output = 'Not on AmpliPi with Preamp - No firmware update necessary'
    task.success = True
  progress([task])
  return [task]


def print_task_results(tasks : List[Task]) -> None:
  """ Print out all of the task results """
  for task in tasks:
    print(task)

def fix_file_props(env, progress) -> List[Task]:
  """ Fix file properties that get smashed by Windows """
  tasks = []
  lplatform = platform.platform().lower()
  if 'linux' in lplatform:
    needs_exec = ['scripts/*', '*/*.bash', '*/*.sh']
    make_exec = set()
    for exec_name in needs_exec:
      make_exec.update(glob.glob(f"{env['base_dir']}/{exec_name}"))
    cmd = f"chmod +x {' '.join(make_exec)}"
    tasks += [Task('Make scripts executable', cmd.split()).run()]
  progress(tasks)
  return tasks

def add_tests(env, progress) -> List[Task]:
  """ Add test icons """
  tests = [
    ('Ethernet', './hw/tests/ethernet.bash --wait'),
    ('USB Ports', './hw/tests/usb.py'),
<<<<<<< HEAD
    ('Inputs', './hw/tests/built_in.bash inputs'),
    ('Program Main', './hw/tests/program_preamps.bash'),
    ('Program Main + Exp Preamp', './hw/tests/program_preamps.bash 2'),
    ('Program Main + 2 Exp Preamps', './hw/tests/program_preamps.bash 3'),
    ('Amplifier', './hw/tests/built_in.bash amp'),
    ('LEDs', './hw/tests/built_in.bash led'),
    ('Preamp', './hw/tests/built_in.bash preamp'),
    ('Expander Preamp', './hw/tests/built_in.bash preamp --expansion'),
    ('Preouts', './hw/tests/built_in.bash preout'),
    ('Display', './hw/tests/display.bash --wait'),
    ('Peak Detect', 'venv/bin/python ./hw/tests/peak_detect.py'),
    ('Fans and Power', './hw/tests/fans.bash'),
    ('Preamp Status', 'venv/bin/python ./hw/tests/preamp.py -w'), # just for info, not a specific test
    ('Streamer', './hw/tests/built_in.bash streamer'),
    ('Config Streamer', './hw/tests/config_streamer.bash'),
=======
    ('Aux Input', './hw/tests/built_in.bash aux'),
>>>>>>> aeb72820
  ]
  tasks = []

  # create the ~/tests directory if it doesn't already exist
  directory = pathlib.Path.home().joinpath('Desktop', 'tests')
  tasks += _create_dir(str(directory))

  tasks += [Task('Remove old tests', [f'rm {str(directory)}/*'], shell=True).run()]
  for test in tests:
    tasks += [_add_desktop_icon(env, directory, test[0], test[1])]
  progress(tasks)
  return tasks

def install(os_deps=True, python_deps=True, web=True, restart_updater=False,
            display=True, audiodetector=True, firmware=True, password=True,
            progress=print_task_results, development=False) -> bool:
  """ Install and configure AmpliPi's dependencies """
  # pylint: disable=too-many-return-statements
  tasks = [Task('setup')]
  def failed():
    for task in tasks:
      if not task.success:
        return True
    return False

  env = _check_and_setup_platform()
  if not env['platform_supported'] and not development:
    tasks[0].output = f'untested platform: {platform.platform()}. Please fix this script and make a PR to github.com/micro-nova/AmpliPi'
  else:
    tasks[0].output = str(env)
    tasks[0].success = True
  progress(tasks)
  if failed():
    return False
  tasks += fix_file_props(env, progress)
  if failed():
    return False
  if os_deps:
    tasks += _install_os_deps(env, progress, _os_deps)
    if failed():
      print('OS dependency install step failed, exiting...')
      return False
  if python_deps:
    with open(os.path.join(env['base_dir'], 'requirements.txt'), encoding='utf-8') as req:
      deps = req.read().splitlines()
      # TODO: embed python progress reporting
      py_tasks = _install_python_deps(env, deps)
      progress(py_tasks)
      tasks += py_tasks
    if failed():
      print('Python dependency install step failed, exiting...')
      return False
  if web:
    tasks += _update_web(env, restart_updater, progress)
    if failed():
      return False
    # The is_streamer detection will happen in the update_web task
    # we need to refresh this detection, just in case the flag changed
    # the update_firmware task depends on this flag
    _check_and_update_streamer(env)
  if display:
    tasks += _update_display(env, progress)
    if failed():
      return False
  if audiodetector:
    tasks += _update_audiodetector(env, progress)
    if failed():
      return False
  if env['is_amplipi']:
      tasks += add_tests(env, progress)
  if firmware:
    tasks += _update_firmware(env, progress)
    if failed():
      return False
  if password:
    tasks += _check_password(env, progress)
    if failed():
      return False
  if restart_updater:
    # Reboot OS to finish potential kernel upgrade, also restarting the updater
    progress([Task('Reboot os', success=True)])
    subprocess.run('sudo reboot now', shell=True, check=False)
    # updater will not return from here
  if web and not restart_updater:
    # let the user know how to handle a specific failure condition of the old updater
    UPDATER_MSG = """!!! OLDER UPDATERS CAN MISTAKENLY FAIL AFTER THIS !!!

                     Just go back to AmpliPi http://amplipi.local to check out the new features."""
    progress([Task(UPDATER_MSG, success=True)])
  return True

if __name__ == '__main__':
  import argparse
  parser = argparse.ArgumentParser(description='Configure AmpliPi installation')
  parser.add_argument('--python-deps', action='store_true', default=False,
    help='Install python dependencies (using venv)')
  parser.add_argument('--os-deps', action='store_true', default=False,
    help='Install os dependencies using apt')
  parser.add_argument('--web','--webserver', action='store_true', default=False,
    help="Install and configure webserver")
  parser.add_argument('--restart-updater', '--reboot', action='store_true', default=False,
    help="""Restart AmpliPis OS, rebooting all of Ampli's services \
      Only do this if you are running this from the command line. \
      When this is set False system will need to be restarted to complete an update""")
  # --restart-updater is needed by the web updater and hasn't been changed to --reboot to simplify updgrade/downgrade logic
  parser.add_argument('--display', action='store_true', default=False,
    help="Install and run the front-panel display service")
  parser.add_argument('--audiodetector', action='store_true', default=False,
    help="Install and run the RCA input audio detector service")
  parser.add_argument('--firmware', action='store_true', default=False,
    help="Flash the latest firmware")
  parser.add_argument('--password', action='store_true', default=False,
    help="Generate and set a new default password for the pi user.")
  parser.add_argument('--development', action='store_true', default=False,
    help="Enable development mode.")
  flags = parser.parse_args()
  print('Configuring AmpliPi installation')
  has_args = flags.python_deps or flags.os_deps or flags.web or flags.restart_updater or flags.display or flags.firmware
  if not has_args:
    print('  WARNING: expected some arguments, check --help for more information')
  if sys.version_info.major < 3 or sys.version_info.minor < 7:
    print('  WARNING: minimum python version is 3.7')
  result = install(os_deps=flags.os_deps, python_deps=flags.python_deps, web=flags.web,
          display=flags.display, audiodetector=flags.audiodetector,
          firmware=flags.firmware, password=flags.password,
          restart_updater=flags.restart_updater, development=flags.development)
  if not result:
    sys.exit(1)<|MERGE_RESOLUTION|>--- conflicted
+++ resolved
@@ -874,7 +874,6 @@
   tests = [
     ('Ethernet', './hw/tests/ethernet.bash --wait'),
     ('USB Ports', './hw/tests/usb.py'),
-<<<<<<< HEAD
     ('Inputs', './hw/tests/built_in.bash inputs'),
     ('Program Main', './hw/tests/program_preamps.bash'),
     ('Program Main + Exp Preamp', './hw/tests/program_preamps.bash 2'),
@@ -890,9 +889,7 @@
     ('Preamp Status', 'venv/bin/python ./hw/tests/preamp.py -w'), # just for info, not a specific test
     ('Streamer', './hw/tests/built_in.bash streamer'),
     ('Config Streamer', './hw/tests/config_streamer.bash'),
-=======
     ('Aux Input', './hw/tests/built_in.bash aux'),
->>>>>>> aeb72820
   ]
   tasks = []
 
