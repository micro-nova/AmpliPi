# Developing for the AmpliPi Project
Thanks for considering developing for AmpliPi. We appreciate your support!

<<<<<<< HEAD
## Developing on a seperate linux computer
This allows remote development with the ability to test changes on your AmpliPi
=======
## Developing on a separate computer
>>>>>>> 75f57f3b
1. Checkout this repo on a linux based system (a git bash shell on windows works fine as well).
1. Make changes with your favorite editor, we suggest vscode
1. Use `scripts/deploy` to deploy the latest software.
   The pi must have access to the internet to successfully run this script.
   #### Congratulations! The Amplipi is now running the software you deployed! You can stop now or continue in order to debug over SSH!
1. ssh into the AmpliPi with `ssh pi@amplipi.local`, the default password is raspberry (you can change it to whatever)
1. Change directory to the development root `~/amplipi-dev` (this is where `deploy` put the software)
1. To run the amplipi server in debug mode over an ssh connection, run `./scripts/run_debug_webserver` it will run a debug webserver on [amplipi.local:5000](http://amplipi.local:5000).
1. Restart amplipi service (it was stopped by `./scripts/run_debug_webserver`) with `systemctl --user restart amplipi`.

## Developing on an AmpliPi Controller over SSH
1. Make a git checkout at `~/amplipi-dev` using `git checkout https://github.com/micro-nova/AmpliPi ~/amplipi-dev` (you may need to delete `amplipi-dev` if it already exists)
1. Change directory to amplipi-dev `cd ~/amplipi-dev`
1. Make changes using your favorite editor
1. To run the amplipi server in debug mode, run `./scripts/run_debug_webserver` it will run a debug webserver on [amplipi.local:5000](http://amplipi.local:5000).
1. Once you are comfortable with your changes, run `./scripts/configure.py --python-deps --os-deps --display --web`. This will install any required dependencies and reconfigure the amplipi web and display services.

## Developing on an AmpliPi Controller remotely using vscode

See our [remote vscode guide](docs/vscode_remote_dev.md) for more information.

## Additional setup and notes for testing on Windows

__You will need to install the following:__
- git (you will need git bash)
- vscode (only recommended)
- python 3 and setup the python path (step 6 in the following guide) https://phoenixnap.com/kb/how-to-install-python-3-windows

__Notes:__
- The latest Windows 10 supports mDNS which we use to easily ssh into amplipi, however we had some problems using WiFi so we suggest a ethernet connection on windows.

## Different development setups
Many of you will not have the luxury of having an AmpliPi system to test with, after all they are not currently available.
Below are a couple of different ways you can start developing for the AmpliPi without an actual system:
* Mocked out audio and mocked out controller (needs: debian based system such as Pi or Ubuntu)

  Supports:
  * Web interface development
  * API testing
  * Basic Streams testing

* Mocked out controller (with 4 stereo audio channels), needs: something running Raspberry Pi OS (previously called raspbian)

  Supports:
  * Web interface development
  * API testing
  * Streams integration and testing

  Requires:
  * Raspberry Pi OS with ALSA support (any 32-bit image before December 2020) (we recommend: https://downloads.raspberrypi.org/raspios_lite_armhf/images/raspios_lite_armhf-2020-08-24/)
  * A cmedia based, usb, 7.1 channel audio device (we have tested with this connected: https://www.amazon.com/Vantec-NBA-200U-External-Channel-Adapter/dp/B004HXGJ3S)

* Actual system

  Supports:
  * Web interface development
  * API testing
  * Streams integration and testing
  * Group and zone configuration
  * Analog Audio input

## Developing with a mocked out controller on a debian based os
This is the simplest way to develop new features for AmpliPi without an AmpliPi controller.
Optionally you can install some streaming sources for partial streaming testing.
1. Checkout this repo
1. (Optional) Install streaming os dependencies with `./scripts/configure.py --os-deps`.
The dependencies will be installed globally with apt.
This is optional since it installs many packages needed by the various streaming sources.
It could potentially cause package conflicts on your system.
1. Install python dependencies to AmpliPi's virtual environment with `./scripts/configure.py --python-deps`
1. Use ```./scripts/run_debug_webserver``` to start the mock server, if the streaming deps were not installed add the **--mock-streams** flag like ```./scripts/run_debug_webserver --mock-streams```.

## Developing with a mocked out controller (with 4 stereo channel audio) on something running Raspberry Pi OS
1. Start with a 32-bit version of Rasberry Pi OS. This needs to be older than december 2020 since our system only supports the ALSA audio backend currently.
1. Connect a cmedia based, usb, 7.1 channel audio device to the pi. We have tested using this one: https://www.amazon.com/Vantec-NBA-200U-External-Channel-Adapter/dp/B004HXGJ3S
1. Checkout this repo on a linux based system (a git bash shell on windows works fine as well)
1. Edit config/asound.conf. Uncomment the "Old Prototype" section at the bottom, and comment out the similar configuration above. This should be the configuration needed for the 7.1 channel USB audio card. Depending on the setup the card will either show up as #2 or #3. That needs to be changed on lines 27 and 32. Find the card # using ```aplay -l | grep "USB Sound Device"``` and edit those lines to include the correct #.
1. Execute ```scripts/deploy USER@HOSTNAME --mock-ctrl``` or ```scripts/deploy USER@IP_ADDRESS``` replacing USER and HOSTNAME/IP_ADDRESS with the appropriate values for the pi device
1. Over ssh connection, run ```scripts/run_debug_webserver --mock-ctrl``` from the ```~/amplipi-dev``` directory.

## Installing AmpliPi from scratch on a Pi Compute Module
1. For a fresh pi compute module, run `scripts/bootstrap-pi`.
   All pi compute modules shipped with AmpliPi's have already been configured using this script,
   so this step should not be necessary.
   Running the script without any arguments will print the instructions.
   After this step is done SSH is enabled from a fresh Raspberry Pi OS at [amplipi.local].
1. [amplipi.local] should now be hosted on your network.<|MERGE_RESOLUTION|>--- conflicted
+++ resolved
@@ -1,12 +1,8 @@
 # Developing for the AmpliPi Project
 Thanks for considering developing for AmpliPi. We appreciate your support!
 
-<<<<<<< HEAD
-## Developing on a seperate linux computer
+## Developing on a separate computer
 This allows remote development with the ability to test changes on your AmpliPi
-=======
-## Developing on a separate computer
->>>>>>> 75f57f3b
 1. Checkout this repo on a linux based system (a git bash shell on windows works fine as well).
 1. Make changes with your favorite editor, we suggest vscode
 1. Use `scripts/deploy` to deploy the latest software.
