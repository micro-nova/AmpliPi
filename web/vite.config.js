import { defineConfig } from "vite"
import react from "@vitejs/plugin-react"
import path from "path"
import process from 'node:process';

<<<<<<< HEAD
// set this to dev server url
// const amplipiurl = "http://192.168.0.117"
// const amplipiurl = "http://192.168.0.178"
// const amplipiurl = "http://192.168.0.119"
// const amplipiurl = "http://172.18.1.194"
const amplipiurl = "http://172.18.1.177"
// const amplipiurl = "http://fe80::4caf:b851:9a24:ffbc"
// const amplipiurl = "http://192.168.0.198"
// const amplipiurl = "http://localhost"
=======
// set this to dev server url; this permits one to develop on localhost while
// proxying API requests to an AmpliPi running elsewhere.
const amplipiurl = process.env.AMPLIPI_URL || "http://127.0.0.1";
>>>>>>> 5be6c7cb

// https://vitejs.dev/config/
export default defineConfig({
  build: {
    target: 'es2022'
  },
  resolve: {
    alias: {
      "@": path.resolve(__dirname, "./src"),
    },
  },
  // plugins: [react(), 'macros'],
  plugins: [react()],
  // 'fontawesome-svg-core': {
  //   license: 'free'
  // },
  server: {
    host: true,
    proxy: {
      "/api": {
        target: amplipiurl,
        changeOrigin: true,
      },
      "/static": {
        target: amplipiurl,
        changeOrigin: true,
      },
      "/update": {
        target: amplipiurl + ":5001",
        changeOrigin: true,
      },
    },
  },
})<|MERGE_RESOLUTION|>--- conflicted
+++ resolved
@@ -2,22 +2,9 @@
 import react from "@vitejs/plugin-react"
 import path from "path"
 import process from 'node:process';
-
-<<<<<<< HEAD
-// set this to dev server url
-// const amplipiurl = "http://192.168.0.117"
-// const amplipiurl = "http://192.168.0.178"
-// const amplipiurl = "http://192.168.0.119"
-// const amplipiurl = "http://172.18.1.194"
-const amplipiurl = "http://172.18.1.177"
-// const amplipiurl = "http://fe80::4caf:b851:9a24:ffbc"
-// const amplipiurl = "http://192.168.0.198"
-// const amplipiurl = "http://localhost"
-=======
 // set this to dev server url; this permits one to develop on localhost while
 // proxying API requests to an AmpliPi running elsewhere.
 const amplipiurl = process.env.AMPLIPI_URL || "http://127.0.0.1";
->>>>>>> 5be6c7cb
 
 // https://vitejs.dev/config/
 export default defineConfig({
