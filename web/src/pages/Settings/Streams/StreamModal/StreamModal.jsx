--- conflicted
+++ resolved
@@ -151,26 +151,10 @@
         )
     );
 };
+
 InternetRadioSearch.propTypes = {
     onChange: PropTypes.func.isRequired,
 };
-
-<<<<<<< HEAD
-=======
-function validateInput(streamFields, streamTemplate) {
-    streamTemplate["fields"].filter((f) => f.required).map( (f) => {
-        if(!streamFields[f.name]) {
-            throw new Error(`Required field not set: ${f.name}`);
-        }
-    });
-}
-
-validateInput.propTypes = {
-    streamFields: PropTypes.object.isRequired,
-    streamTemplate: PropTypes.object.isRequired,
-};
-
->>>>>>> 19d2fbd7
 const StreamModal = ({ stream, onClose, apply, del }) => {
     const [streamFields, setStreamFields] = React.useState(
         JSON.parse(JSON.stringify(stream))
