--- conflicted
+++ resolved
@@ -23,11 +23,8 @@
   * Add DLNA metadata and control support
   * Add support for browsing Pandora stations
   * Make Pandora like work and pass tests without metadata race condition
-<<<<<<< HEAD
   * Validate stream fields when creating or reconfiguring stream
-=======
   * Handle LMS client cleanup better
->>>>>>> 19d2fbd7
 * API
   * Fix: Zones playing audio on source used for announcement are not muted while announcement is playing
   * Log firmware version for main and expansion units
